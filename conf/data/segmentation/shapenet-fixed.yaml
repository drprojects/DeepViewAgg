--- conflicted
+++ resolved
@@ -1,30 +1,3 @@
-<<<<<<< HEAD
-data:
-  class: shapenet.ShapeNetDataset
-  task: multimodal
-  dataroot: data
-  normal: True
-  train_size: 14016 # Number of shapes in the whole training set
-  use_category: True
-  category: 'Cap'
-  first_subsampling: 0.02
-  pre_transforms:
-    - transform: NormalizeScale
-    - transform: GridSampling3D
-      params:
-        size: ${data.first_subsampling}
-  train_transforms:
-    - transform: FixedPoints
-      lparams: [2048]
-    - transform: RandomNoise
-      params:
-        sigma: 0.01
-        clip: 0.05
-  test_transforms:
-    - transform: FixedPoints
-      lparams: [2048]
-  val_transforms: ${data.test_transforms}
-=======
 # @package data
 defaults:
   - segmentation/default
@@ -51,5 +24,4 @@
 test_transforms:
   - transform: FixedPoints
     lparams: [2048]
-val_transforms: ${data.test_transforms}
->>>>>>> ef77e2ad
+val_transforms: ${data.test_transforms}