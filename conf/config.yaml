# Those arguments within experiment defines which model, dataset and task to be created for benchmarking
experiment:
    model_name: pointnet2_charlesssg
    experiment_name: "" # Wether to use hydra naming convention for the experiment
    log_dir: "" # Wether to use hydra automatic path generation for saving training
    resume: True
    task: segmentation
    dataset: shapenet

# parameters for Weights and Biases
wandb:
    project: shapenet-pn2
    log: True

# parameters for TensorBoard Visualization
tensorboard:
    log: True

# Those arguments defines the training hyper-parameters
training:
    shuffle: True
    num_workers: 2
<<<<<<< HEAD
    batch_size: 4
=======
    batch_size: 32
>>>>>>> e4d6593f
    cuda: 1
    precompute_multi_scale: False # Compute multiscate features on cpu for faster training / inference
    epochs: 100
    optimizer: Adam
    learning_rate:
        scheduler_type: "step_decay"
        base_lr: 0.001
        lr_decay: 0.5
        decay_step: 200000
        lr_clip: 1e-5
    weight_name: "default" # Used during resume, select with model to load from [metric_name..., default]
    enable_cudnn: True

# Those arguments defines the available datasets
data:
    shapenet:
        name: shapenet
        dataroot: data
        normal: True
        num_points: 2048

    # This dataset can be used only for classification
    modelnet:
        name: modelnet
        dataroot: data
        number: 10

    s3dis1x1:
        name: s3dis1x1
        dataroot: data
        fold: 5
        class_weight_method: "sqrt"
        num_points: 1024
        first_subsampling: 0.04
        density_parameter: 5.0
        kp_extent: 1.0

    # Doesn't seem to be very efficient
    s3dis:
        name: s3dis
        dataroot: data
        fold: 5
        class_weight_method: "sqrt"
        room_points: 32768
        num_points: 4096
        first_subsampling: 0.04
        density_parameter: 5.0
        kp_extent: 1.0

defaults:
    - models: segmentation
    - sota # Contains current SOTA results on different datasets (extracted from papers !).
    - hydra/job_logging: custom<|MERGE_RESOLUTION|>--- conflicted
+++ resolved
@@ -20,11 +20,7 @@
 training:
     shuffle: True
     num_workers: 2
-<<<<<<< HEAD
-    batch_size: 4
-=======
     batch_size: 32
->>>>>>> e4d6593f
     cuda: 1
     precompute_multi_scale: False # Compute multiscate features on cpu for faster training / inference
     epochs: 100
