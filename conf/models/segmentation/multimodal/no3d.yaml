models:
    Pure2D_Res16UNet21-12:
        # 6.0 M params - 23.0 Mo on the GPU - ~4.9 ko/pixel at training time
        class: no3d.no3dWithViewLogitFusion
        define_constants:
            in_feat: 32
            in_feat_img: 4
            strided_k: 4
            strided_s: 2
            strided_p: 1
        down_conv:
            image:
                down_conv:
                    module_name: ResNetDown
                    block: ResBlock
                    N: [ 0, 2, 2, 2, 2 ]
                    stride: [ 1, strided_s, strided_s, strided_s, strided_s ]
                    kernel_size: [ 3, strided_k, strided_k, strided_k, strided_k ]
                    padding: [ 1, strided_p, strided_p, strided_p, strided_p ]
                    down_conv_nn:
                      [
                          [ in_feat_img, in_feat ],
                          [ in_feat, in_feat ],
                          [ in_feat, 2*in_feat ],
                          [ 2*in_feat, 4*in_feat ],
                          [ 4*in_feat, 8*in_feat ],
                      ]
                up_conv:
                    module_name: ResNetUp
                    block: ResBlock
                    N: 1
                    stride: strided_s
                    kernel_size: strided_k
                    padding: strided_p
                    up_conv_nn:
                      [
                          [ 8*in_feat, 4*in_feat, 4*in_feat ],
                          [ 4*in_feat, 2*in_feat, 4*in_feat ],
                          [ 4*in_feat, in_feat, 2*in_feat ],
                          [ 2*in_feat, in_feat, in_feat ],
                      ]
                last_conv:
                    input_nc: in_feat
                    output_nc: N_CLS
                atomic_pooling:
                    module_name: BimodalCSRPool
                    mode: max
                view_pooling:
                    module_name: BimodalCSRPool
                    mode: mean
                fusion:
                    module_name: BimodalFusion
                    mode: residual
                branching_index: 0

    Pure2D_Res16UNet21-15:
        # 6.1 M params - 23.8 Mo on the GPU - ~6.9 ko/pixel at training time
        class: no3d.no3dWithViewLogitFusion
        define_constants:
            in_feat: 32
            in_feat_img: 4
            strided_k: 4
            strided_s: 2
            strided_p: 1
        down_conv:
            image:
                down_conv:
                    module_name: ResNetDown
                    block: ResBlock
                    N: [ 0, 2, 2, 2, 2 ]
                    stride: [ 1, strided_s, strided_s, strided_s, strided_s ]
                    kernel_size: [ 3, strided_k, strided_k, strided_k, strided_k ]
                    padding: [ 1, strided_p, strided_p, strided_p, strided_p ]
                    down_conv_nn:
                      [
                          [ in_feat_img, in_feat ],
                          [ in_feat, in_feat ],
                          [ in_feat, 2*in_feat ],
                          [ 2*in_feat, 4*in_feat ],
                          [ 4*in_feat, 8*in_feat ],
                      ]
                up_conv:
                    module_name: ResNetUp
                    block: ResBlock
                    N: 1
                    kernel_size: [ strided_k, strided_k, strided_k, strided_k, 3 ]
                    stride: [ strided_s, strided_s, strided_s, strided_s, 1 ]
                    padding: [ strided_p, strided_p, strided_p, strided_p, 1 ]
                    up_conv_nn:
                      [
                          [ 8*in_feat, 4*in_feat, 4*in_feat ],
                          [ 4*in_feat, 2*in_feat, 4*in_feat ],
                          [ 4*in_feat, in_feat, 2*in_feat ],
                          [ 2*in_feat, in_feat, 2*in_feat ],
                          [ 2*in_feat, 0, in_feat ],
                      ]
                last_conv:
                    input_nc: in_feat
                    output_nc: N_CLS
                atomic_pooling:
                    module_name: BimodalCSRPool
                    mode: max
                view_pooling:
                    module_name: BimodalCSRPool
                    mode: mean
                fusion:
                    module_name: BimodalFusion
                    mode: residual
                branching_index: 0

    Pure2D_Res16UNet13-12:
        # 4.4 M params - 17.0 Mo on the GPU - ~4.4 ko/pixel at training time
        class: no3d.no3dWithViewLogitFusion
        define_constants:
            in_feat: 32
            in_feat_img: 4
            strided_k: 4
            strided_s: 2
            strided_p: 1
        down_conv:
            image:
                down_conv:
                    module_name: ResNetDown
                    block: ResBlock
                    N: [ 0, 1, 1, 1, 1 ]
                    stride: [ 1, strided_s, strided_s, strided_s, strided_s ]
                    kernel_size: [ 3, strided_k, strided_k, strided_k, strided_k ]
                    padding: [ 1, strided_p, strided_p, strided_p, strided_p ]
                    down_conv_nn:
                      [
                          [ in_feat_img, in_feat ],
                          [ in_feat, in_feat ],
                          [ in_feat, 2*in_feat ],
                          [ 2*in_feat, 4*in_feat ],
                          [ 4*in_feat, 8*in_feat ],
                      ]
                up_conv:
                    module_name: ResNetUp
                    block: ResBlock
                    N: 1
                    stride: strided_s
                    kernel_size: strided_k
                    padding: 0
                    up_conv_nn:
                      [
                          [ 8*in_feat, 4*in_feat, 4*in_feat ],
                          [ 4*in_feat, 2*in_feat, 4*in_feat ],
                          [ 4*in_feat, in_feat, 2*in_feat ],
                          [ 2*in_feat, in_feat, in_feat ],
                      ]
                last_conv:
                    input_nc: in_feat
                    output_nc: N_CLS
                atomic_pooling:
                    module_name: BimodalCSRPool
                    mode: max
                view_pooling:
                    module_name: BimodalCSRPool
                    mode: mean
                fusion:
                    module_name: BimodalFusion
                    mode: residual
                branching_index: 0

    Pure2D_Res16UNet13-15:
        # 4.5 M params - 17.6 Mo on the GPU - ~6.4 ko/pixel at training time
        class: no3d.no3dWithViewLogitFusion
        define_constants:
            in_feat: 32
            in_feat_img: 4
            strided_k: 4
            strided_s: 2
            strided_p: 1
        down_conv:
            image:
                down_conv:
                    module_name: ResNetDown
                    block: ResBlock
                    N: [ 0, 1, 1, 1, 1 ]
                    stride: [ 1, strided_s, strided_s, strided_s, strided_s ]
                    kernel_size: [ 3, strided_k, strided_k, strided_k, strided_k ]
                    padding: [ 1, strided_p, strided_p, strided_p, strided_p ]
                    down_conv_nn:
                      [
                          [ in_feat_img, in_feat ],
                          [ in_feat, in_feat ],
                          [ in_feat, 2*in_feat ],
                          [ 2*in_feat, 4*in_feat ],
                          [ 4*in_feat, 8*in_feat ],
                      ]
                up_conv:
                    module_name: ResNetUp
                    block: ResBlock
                    N: 1
                    kernel_size: [ strided_k, strided_k, strided_k, strided_k, 3 ]
                    stride: [ strided_s, strided_s, strided_s, strided_s, 1 ]
                    padding: [ strided_p, strided_p, strided_p, strided_p, 1 ]
                    up_conv_nn:
                      [
                          [ 8*in_feat, 4*in_feat, 4*in_feat ],
                          [ 4*in_feat, 2*in_feat, 4*in_feat ],
                          [ 4*in_feat, in_feat, 2*in_feat ],
                          [ 2*in_feat, in_feat, 2*in_feat ],
                          [ 2*in_feat, 0, in_feat ],
                      ]
                last_conv:
                    input_nc: in_feat
                    output_nc: N_CLS
                atomic_pooling:
                    module_name: BimodalCSRPool
                    mode: max
                view_pooling:
                    module_name: BimodalCSRPool
                    mode: mean
                fusion:
                    module_name: BimodalFusion
                    mode: residual
                branching_index: 0

    Pure2D_Res16UNet21-12_GN_WS:
        # 6.0 M params - 23.4 Mo on the GPU - ~5.2 ko/pixel at training time
        class: no3d.no3dWithViewLogitFusion
        define_constants:
            in_feat: 32
            in_feat_img: 4
            strided_k: 4
            strided_s: 2
            strided_p: 1
        down_conv:
            image:
                down_conv:
                    module_name: ResNetDown
                    block: ResBlock
                    N: [ 0, 2, 2, 2, 2 ]
                    stride: [ 1, strided_s, strided_s, strided_s, strided_s ]
                    kernel_size: [ 3, strided_k, strided_k, strided_k, strided_k ]
                    padding: [ 1, strided_p, strided_p, strided_p, strided_p ]
                    normalization: GroupNorm
                    weight_standardization: True
                    down_conv_nn:
                      [
                          [ in_feat_img, in_feat ],
                          [ in_feat, in_feat ],
                          [ in_feat, 2*in_feat ],
                          [ 2*in_feat, 4*in_feat ],
                          [ 4*in_feat, 8*in_feat ],
                      ]
                up_conv:
                    module_name: ResNetUp
                    block: ResBlock
                    N: 1
                    stride: strided_s
                    kernel_size: strided_k
                    padding: strided_p
                    normalization: GroupNorm
                    weight_standardization: True
                    up_conv_nn:
                      [
                          [ 8*in_feat, 4*in_feat, 4*in_feat ],
                          [ 4*in_feat, 2*in_feat, 4*in_feat ],
                          [ 4*in_feat, in_feat, 2*in_feat ],
                          [ 2*in_feat, in_feat, in_feat ],
                      ]
                last_conv:
                    input_nc: in_feat
                    output_nc: N_CLS
                atomic_pooling:
                    module_name: BimodalCSRPool
                    mode: max
                view_pooling:
                    module_name: BimodalCSRPool
                    mode: mean
                fusion:
                    module_name: BimodalFusion
                    mode: residual
                branching_index: 0

    Pure2D_Res16UNet21-15_GN_WS-k2:
        # 6.1 M params - 23.8 Mo on the GPU - ~7.2 ko/pixel at training time
        class: no3d.no3dWithViewLogitFusion
        define_constants:
            in_feat: 32
            in_feat_img: 4
            strided_k: 2
            strided_s: 2
            strided_p: 0
        down_conv:
            image:
                down_conv:
                    module_name: ResNetDown
                    block: ResBlock
                    N: [ 0, 2, 2, 2, 2 ]
                    stride: [ 1, strided_s, strided_s, strided_s, strided_s ]
                    kernel_size: [ 3, strided_k, strided_k, strided_k, strided_k ]
                    padding: [ 1, strided_p, strided_p, strided_p, strided_p ]
                    normalization: GroupNorm
                    weight_standardization: True
                    down_conv_nn:
                      [
                          [ in_feat_img, in_feat ],
                          [ in_feat, in_feat ],
                          [ in_feat, 2*in_feat ],
                          [ 2*in_feat, 4*in_feat ],
                          [ 4*in_feat, 8*in_feat ],
                      ]
                up_conv:
                    module_name: ResNetUp
                    block: ResBlock
                    N: 1
                    kernel_size: [ strided_k, strided_k, strided_k, strided_k, 3 ]
                    stride: [ strided_s, strided_s, strided_s, strided_s, 1 ]
                    padding: [ strided_p, strided_p, strided_p, strided_p, 1 ]
                    up_conv_nn:
                      [
                          [ 8*in_feat, 4*in_feat, 4*in_feat ],
                          [ 4*in_feat, 2*in_feat, 4*in_feat ],
                          [ 4*in_feat, in_feat, 2*in_feat ],
                          [ 2*in_feat, in_feat, 2*in_feat ],
                          [ 2*in_feat, 0, in_feat ],
                      ]
                last_conv:
                    input_nc: in_feat
                    output_nc: N_CLS
                atomic_pooling:
                    module_name: BimodalCSRPool
                    mode: max
                view_pooling:
                    module_name: BimodalCSRPool
                    mode: mean
                fusion:
                    module_name: BimodalFusion
                    mode: residual
                branching_index: 0

<<<<<<< HEAD


        Pure2D_Res16UNet21-15_GN_WS-k2-large:
            # 6.1 M params - 23.8 Mo on the GPU - ~7.2 ko/pixel at training time
            class: no3d.no3dWithViewLogitFusion
            define_constants:
                in_feat: 32
                in_feat_img: 4
                strided_k: 2
                strided_s: 2
                strided_p: 0
            down_conv:
                image:
                    down_conv:
                        module_name: ResNetDown
                        block: ResBlock
                        N: [ 0, 2, 2, 2, 2 ]
                        stride: [ 1, strided_s, strided_s, strided_s, strided_s ]
                        kernel_size: [ 3, strided_k, strided_k, strided_k, strided_k ]
                        padding: [ 1, strided_p, strided_p, strided_p, strided_p ]
                        normalization: GroupNorm
                        weight_standardization: True
                        down_conv_nn:
                          [
                              [ in_feat_img, in_feat ],
                              [ in_feat, in_feat ],
                              [ in_feat, 2*in_feat ],
                              [ 2*in_feat, 4*in_feat ],
                              [ 4*in_feat, 8*in_feat ],
                          ]
                    up_conv:
                        module_name: ResNetUp
                        block: ResBlock
                        N: 1
                        kernel_size: [ strided_k, strided_k, strided_k, strided_k, 3 ]
                        stride: [ strided_s, strided_s, strided_s, strided_s, 1 ]
                        padding: [ strided_p, strided_p, strided_p, strided_p, 1 ]
                        up_conv_nn:
                          [
                              [ 8*in_feat, 4*in_feat, 4*in_feat ],
                              [ 4*in_feat, 2*in_feat, 4*in_feat ],
                              [ 4*in_feat, in_feat, 3*in_feat ],
                              [ 3*in_feat, in_feat, 3*in_feat ],
                              [ 3*in_feat, 0, 3*in_feat ],
                          ]
                    last_conv:
                        input_nc: in_feat
                        output_nc: N_CLS
                    atomic_pooling:
                        module_name: BimodalCSRPool
                        mode: max
                    view_pooling:
                        module_name: BimodalCSRPool
                        mode: mean
                    fusion:
                        module_name: BimodalFusion
                        mode: residual
                    branching_index: 0

    Pure2D_Res16UNet13-12_GN_WS:
        # 4.4 M params - 17.0 Mo on the GPU - ~4.7 ko/pixel at training time
=======
    Pure2D_Res16UNet13-12_GN_WS:
        # 4.4 M params - 17.0 Mo on the GPU - ~4.7 ko/pixel at training time
        class: no3d.no3dWithViewLogitFusion
        define_constants:
            in_feat: 32
            in_feat_img: 4
            strided_k: 4
            strided_s: 2
            strided_p: 1
        down_conv:
            image:
                down_conv:
                    module_name: ResNetDown
                    block: ResBlock
                    N: [ 0, 1, 1, 1, 1 ]
                    stride: [ 1, strided_s, strided_s, strided_s, strided_s ]
                    kernel_size: [ 3, strided_k, strided_k, strided_k, strided_k ]
                    padding: [ 1, strided_p, strided_p, strided_p, strided_p ]
                    normalization: GroupNorm
                    weight_standardization: True
                    down_conv_nn:
                      [
                          [ in_feat_img, in_feat ],
                          [ in_feat, in_feat ],
                          [ in_feat, 2*in_feat ],
                          [ 2*in_feat, 4*in_feat ],
                          [ 4*in_feat, 8*in_feat ],
                      ]
                up_conv:
                    module_name: ResNetUp
                    block: ResBlock
                    N: 1
                    stride: strided_s
                    kernel_size: strided_k
                    padding: strided_p
                    normalization: GroupNorm
                    weight_standardization: True
                    up_conv_nn:
                      [
                          [ 8*in_feat, 4*in_feat, 4*in_feat ],
                          [ 4*in_feat, 2*in_feat, 4*in_feat ],
                          [ 4*in_feat, in_feat, 2*in_feat ],
                          [ 2*in_feat, in_feat, in_feat ],
                      ]
                last_conv:
                    input_nc: in_feat
                    output_nc: N_CLS
                atomic_pooling:
                    module_name: BimodalCSRPool
                    mode: max
                view_pooling:
                    module_name: BimodalCSRPool
                    mode: mean
                fusion:
                    module_name: BimodalFusion
                    mode: residual
                branching_index: 0

    Pure2D_Res16UNet13-15_GN_WS:
        # 4.5 M params - 17.4 Mo on the GPU - ~6.5 ko/pixel at training time
        class: no3d.no3dWithViewLogitFusion
        define_constants:
            in_feat: 32
            in_feat_img: 4
            strided_k: 4
            strided_s: 2
            strided_p: 1
        down_conv:
            image:
                down_conv:
                    module_name: ResNetDown
                    block: ResBlock
                    N: [ 0, 1, 1, 1, 1 ]
                    stride: [ 1, strided_s, strided_s, strided_s, strided_s ]
                    kernel_size: [ 3, strided_k, strided_k, strided_k, strided_k ]
                    padding: [ 1, strided_p, strided_p, strided_p, strided_p ]
                    normalization: GroupNorm
                    weight_standardization: True
                    down_conv_nn:
                      [
                          [ in_feat_img, in_feat ],
                          [ in_feat, in_feat ],
                          [ in_feat, 2*in_feat ],
                          [ 2*in_feat, 4*in_feat ],
                          [ 4*in_feat, 8*in_feat ],
                      ]
                up_conv:
                    module_name: ResNetUp
                    block: ResBlock
                    N: 1
                    kernel_size: [ strided_k, strided_k, strided_k, strided_k, 3 ]
                    stride: [ strided_s, strided_s, strided_s, strided_s, 1 ]
                    padding: [ strided_p, strided_p, strided_p, strided_p, 1 ]
                    up_conv_nn:
                      [
                          [ 8*in_feat, 4*in_feat, 4*in_feat ],
                          [ 4*in_feat, 2*in_feat, 4*in_feat ],
                          [ 4*in_feat, in_feat, 2*in_feat ],
                          [ 2*in_feat, in_feat, 2*in_feat ],
                          [ 2*in_feat, 0, in_feat ],
                      ]
                last_conv:
                    input_nc: in_feat
                    output_nc: N_CLS
                atomic_pooling:
                    module_name: BimodalCSRPool
                    mode: max
                view_pooling:
                    module_name: BimodalCSRPool
                    mode: mean
                fusion:
                    module_name: BimodalFusion
                    mode: residual
                branching_index: 0






    Pure2D_Res16UNet21-15_GN_WS-k2-large:
        # 6.1 M params - 23.8 Mo on the GPU - ~7.2 ko/pixel at training time
        class: no3d.no3dWithViewLogitFusion
        define_constants:
            in_feat: 32
            in_feat_img: 4
            strided_k: 2
            strided_s: 2
            strided_p: 0
        down_conv:
            image:
                down_conv:
                    module_name: ResNetDown
                    block: ResBlock
                    N: [ 0, 2, 2, 2, 2 ]
                    stride: [ 1, strided_s, strided_s, strided_s, strided_s ]
                    kernel_size: [ 3, strided_k, strided_k, strided_k, strided_k ]
                    padding: [ 1, strided_p, strided_p, strided_p, strided_p ]
                    normalization: GroupNorm
                    weight_standardization: True
                    down_conv_nn:
                      [
                          [ in_feat_img, in_feat ],
                          [ in_feat, in_feat ],
                          [ in_feat, 2*in_feat ],
                          [ 2*in_feat, 4*in_feat ],
                          [ 4*in_feat, 8*in_feat ],
                      ]
                up_conv:
                    module_name: ResNetUp
                    block: ResBlock
                    N: 1
                    kernel_size: [ strided_k, strided_k, strided_k, strided_k, 3 ]
                    stride: [ strided_s, strided_s, strided_s, strided_s, 1 ]
                    padding: [ strided_p, strided_p, strided_p, strided_p, 1 ]
                    up_conv_nn:
                      [
                          [ 8*in_feat, 4*in_feat, 4*in_feat ],
                          [ 4*in_feat, 2*in_feat, 4*in_feat ],
                          [ 4*in_feat, in_feat, 3*in_feat ],
                          [ 3*in_feat, in_feat, 3*in_feat ],
                          [ 3*in_feat, 0, 3*in_feat ],
                      ]
                last_conv:
                    input_nc: 3*in_feat
                    output_nc: N_CLS
                atomic_pooling:
                    module_name: BimodalCSRPool
                    mode: max
                view_pooling:
                    module_name: BimodalCSRPool
                    mode: mean
                fusion:
                    module_name: BimodalFusion
                    mode: residual
                branching_index: 0
    
    Pure2D_Res16UNet21-15_BN-k2-large:
        # 6.1 M params - 23.8 Mo on the GPU - ~7.2 ko/pixel at training time
>>>>>>> e695a242
        class: no3d.no3dWithViewLogitFusion
        define_constants:
            in_feat: 32
            in_feat_img: 4
            strided_k: 2
            strided_s: 2
            strided_p: 0
        down_conv:
            image:
                down_conv:
                    module_name: ResNetDown
                    block: ResBlock
                    N: [ 0, 2, 2, 2, 2 ]
                    stride: [ 1, strided_s, strided_s, strided_s, strided_s ]
                    kernel_size: [ 3, strided_k, strided_k, strided_k, strided_k ]
                    padding: [ 1, strided_p, strided_p, strided_p, strided_p ]
                    normalization: BatchNorm2d
                    weight_standardization: False
                    down_conv_nn:
                      [
                          [ in_feat_img, in_feat ],
                          [ in_feat, in_feat ],
                          [ in_feat, 2*in_feat ],
                          [ 2*in_feat, 4*in_feat ],
                          [ 4*in_feat, 8*in_feat ],
                      ]
                up_conv:
                    module_name: ResNetUp
                    block: ResBlock
                    N: 1
                    kernel_size: [ strided_k, strided_k, strided_k, strided_k, 3 ]
                    stride: [ strided_s, strided_s, strided_s, strided_s, 1 ]
                    padding: [ strided_p, strided_p, strided_p, strided_p, 1 ]
                    up_conv_nn:
                      [
                          [ 8*in_feat, 4*in_feat, 4*in_feat ],
                          [ 4*in_feat, 2*in_feat, 4*in_feat ],
                          [ 4*in_feat, in_feat, 3*in_feat ],
                          [ 3*in_feat, in_feat, 3*in_feat ],
                          [ 3*in_feat, 0, 3*in_feat ],
                      ]
                last_conv:
                    input_nc: 3*in_feat
                    output_nc: N_CLS
                atomic_pooling:
                    module_name: BimodalCSRPool
                    mode: max
                view_pooling:
                    module_name: BimodalCSRPool
                    mode: mean
                fusion:
                    module_name: BimodalFusion
                    mode: residual
                branching_index: 0
                
    Pure2D_Res16UNet21-12_GN_WS-k2:
        # 6.0 M params - 23.4 Mo on the GPU - ~5.2 ko/pixel at training time
        class: no3d.no3dWithViewLogitFusion
        define_constants:
            in_feat: 32
            in_feat_img: 4
            strided_k: 2
            strided_s: 2
            strided_p: 0
        down_conv:
            image:
                down_conv:
                    module_name: ResNetDown
                    block: ResBlock
                    N: [ 0, 2, 2, 2, 2 ]
                    stride: [ 1, strided_s, strided_s, strided_s, strided_s ]
                    kernel_size: [ 3, strided_k, strided_k, strided_k, strided_k ]
                    padding: [ 1, strided_p, strided_p, strided_p, strided_p ]
                    normalization: GroupNorm
                    weight_standardization: True
                    down_conv_nn:
                      [
                          [ in_feat_img, in_feat ],
                          [ in_feat, in_feat ],
                          [ in_feat, 2*in_feat ],
                          [ 2*in_feat, 4*in_feat ],
                          [ 4*in_feat, 8*in_feat ],
                      ]
                up_conv:
                    module_name: ResNetUp
                    block: ResBlock
                    N: 1
                    stride: strided_s
                    kernel_size: strided_k
                    padding: strided_p
                    normalization: GroupNorm
                    weight_standardization: True
                    up_conv_nn:
                      [
                          [ 8*in_feat, 4*in_feat, 4*in_feat ],
                          [ 4*in_feat, 2*in_feat, 4*in_feat ],
                          [ 4*in_feat, in_feat, 2*in_feat ],
                          [ 2*in_feat, in_feat, in_feat ],
                      ]
                last_conv:
                    input_nc: in_feat
                    output_nc: N_CLS
                atomic_pooling:
                    module_name: BimodalCSRPool
                    mode: max
                view_pooling:
                    module_name: BimodalCSRPool
                    mode: mean
                fusion:
                    module_name: BimodalFusion
                    mode: residual
                branching_index: 0
    
    Pure2D_Res16UNet21-12_GN-k2:
        # 6.0 M params - 23.4 Mo on the GPU - ~5.2 ko/pixel at training time
        class: no3d.no3dWithViewLogitFusion
        define_constants:
            in_feat: 32
            in_feat_img: 4
            strided_k: 2
            strided_s: 2
            strided_p: 0
        down_conv:
            image:
                down_conv:
                    module_name: ResNetDown
                    block: ResBlock
                    N: [ 0, 2, 2, 2, 2 ]
                    stride: [ 1, strided_s, strided_s, strided_s, strided_s ]
                    kernel_size: [ 3, strided_k, strided_k, strided_k, strided_k ]
                    padding: [ 1, strided_p, strided_p, strided_p, strided_p ]
                    normalization: GroupNorm
                    weight_standardization: False
                    down_conv_nn:
                      [
                          [ in_feat_img, in_feat ],
                          [ in_feat, in_feat ],
                          [ in_feat, 2*in_feat ],
                          [ 2*in_feat, 4*in_feat ],
                          [ 4*in_feat, 8*in_feat ],
                      ]
                up_conv:
                    module_name: ResNetUp
                    block: ResBlock
                    N: 1
                    stride: strided_s
                    kernel_size: strided_k
                    padding: strided_p
                    normalization: GroupNorm
                    weight_standardization: True
                    up_conv_nn:
                      [
                          [ 8*in_feat, 4*in_feat, 4*in_feat ],
                          [ 4*in_feat, 2*in_feat, 4*in_feat ],
                          [ 4*in_feat, in_feat, 2*in_feat ],
                          [ 2*in_feat, in_feat, in_feat ],
                      ]
                last_conv:
                    input_nc: in_feat
                    output_nc: N_CLS
                atomic_pooling:
                    module_name: BimodalCSRPool
                    mode: max
                view_pooling:
                    module_name: BimodalCSRPool
                    mode: mean
                fusion:
                    module_name: BimodalFusion
                    mode: residual
                branching_index: 0
    
    Pure2D_Res16UNet21-12_BN-k2:
        # 6.0 M params - 23.4 Mo on the GPU - ~5.2 ko/pixel at training time
        class: no3d.no3dWithViewLogitFusion
        define_constants:
            in_feat: 32
            in_feat_img: 4
            strided_k: 2
            strided_s: 2
            strided_p: 0
        down_conv:
            image:
                down_conv:
                    module_name: ResNetDown
                    block: ResBlock
                    N: [ 0, 2, 2, 2, 2 ]
                    stride: [ 1, strided_s, strided_s, strided_s, strided_s ]
                    kernel_size: [ 3, strided_k, strided_k, strided_k, strided_k ]
                    padding: [ 1, strided_p, strided_p, strided_p, strided_p ]
                    normalization: BatchNorm2d
                    weight_standardization: False
                    down_conv_nn:
                      [
                          [ in_feat_img, in_feat ],
                          [ in_feat, in_feat ],
                          [ in_feat, 2*in_feat ],
                          [ 2*in_feat, 4*in_feat ],
                          [ 4*in_feat, 8*in_feat ],
                      ]
                up_conv:
                    module_name: ResNetUp
                    block: ResBlock
                    N: 1
                    stride: strided_s
                    kernel_size: strided_k
                    padding: strided_p
                    normalization: GroupNorm
                    weight_standardization: True
                    up_conv_nn:
                      [
                          [ 8*in_feat, 4*in_feat, 4*in_feat ],
                          [ 4*in_feat, 2*in_feat, 4*in_feat ],
                          [ 4*in_feat, in_feat, 2*in_feat ],
                          [ 2*in_feat, in_feat, in_feat ],
                      ]
                last_conv:
                    input_nc: in_feat
                    output_nc: N_CLS
                atomic_pooling:
                    module_name: BimodalCSRPool
                    mode: max
                view_pooling:
                    module_name: BimodalCSRPool
                    mode: mean
                fusion:
                    module_name: BimodalFusion
                    mode: residual
                branching_index: 0<|MERGE_RESOLUTION|>--- conflicted
+++ resolved
@@ -332,69 +332,6 @@
                     mode: residual
                 branching_index: 0
 
-<<<<<<< HEAD
-
-
-        Pure2D_Res16UNet21-15_GN_WS-k2-large:
-            # 6.1 M params - 23.8 Mo on the GPU - ~7.2 ko/pixel at training time
-            class: no3d.no3dWithViewLogitFusion
-            define_constants:
-                in_feat: 32
-                in_feat_img: 4
-                strided_k: 2
-                strided_s: 2
-                strided_p: 0
-            down_conv:
-                image:
-                    down_conv:
-                        module_name: ResNetDown
-                        block: ResBlock
-                        N: [ 0, 2, 2, 2, 2 ]
-                        stride: [ 1, strided_s, strided_s, strided_s, strided_s ]
-                        kernel_size: [ 3, strided_k, strided_k, strided_k, strided_k ]
-                        padding: [ 1, strided_p, strided_p, strided_p, strided_p ]
-                        normalization: GroupNorm
-                        weight_standardization: True
-                        down_conv_nn:
-                          [
-                              [ in_feat_img, in_feat ],
-                              [ in_feat, in_feat ],
-                              [ in_feat, 2*in_feat ],
-                              [ 2*in_feat, 4*in_feat ],
-                              [ 4*in_feat, 8*in_feat ],
-                          ]
-                    up_conv:
-                        module_name: ResNetUp
-                        block: ResBlock
-                        N: 1
-                        kernel_size: [ strided_k, strided_k, strided_k, strided_k, 3 ]
-                        stride: [ strided_s, strided_s, strided_s, strided_s, 1 ]
-                        padding: [ strided_p, strided_p, strided_p, strided_p, 1 ]
-                        up_conv_nn:
-                          [
-                              [ 8*in_feat, 4*in_feat, 4*in_feat ],
-                              [ 4*in_feat, 2*in_feat, 4*in_feat ],
-                              [ 4*in_feat, in_feat, 3*in_feat ],
-                              [ 3*in_feat, in_feat, 3*in_feat ],
-                              [ 3*in_feat, 0, 3*in_feat ],
-                          ]
-                    last_conv:
-                        input_nc: in_feat
-                        output_nc: N_CLS
-                    atomic_pooling:
-                        module_name: BimodalCSRPool
-                        mode: max
-                    view_pooling:
-                        module_name: BimodalCSRPool
-                        mode: mean
-                    fusion:
-                        module_name: BimodalFusion
-                        mode: residual
-                    branching_index: 0
-
-    Pure2D_Res16UNet13-12_GN_WS:
-        # 4.4 M params - 17.0 Mo on the GPU - ~4.7 ko/pixel at training time
-=======
     Pure2D_Res16UNet13-12_GN_WS:
         # 4.4 M params - 17.0 Mo on the GPU - ~4.7 ko/pixel at training time
         class: no3d.no3dWithViewLogitFusion
@@ -510,11 +447,6 @@
                     mode: residual
                 branching_index: 0
 
-
-
-
-
-
     Pure2D_Res16UNet21-15_GN_WS-k2-large:
         # 6.1 M params - 23.8 Mo on the GPU - ~7.2 ko/pixel at training time
         class: no3d.no3dWithViewLogitFusion
@@ -574,7 +506,6 @@
     
     Pure2D_Res16UNet21-15_BN-k2-large:
         # 6.1 M params - 23.8 Mo on the GPU - ~7.2 ko/pixel at training time
->>>>>>> e695a242
         class: no3d.no3dWithViewLogitFusion
         define_constants:
             in_feat: 32
