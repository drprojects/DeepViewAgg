--- conflicted
+++ resolved
@@ -6145,70 +6145,6 @@
                     mode: modality
                 branching_index: 0
 
-Res16UNet34-L4-late-Group:
-    # 28.1 M params - 109.4 Mo on the GPU - ~2.7 ko/pixel at training time
-    class: sparseconv3d.LateFeatureFusion
-    conv_type: "SPARSE"
-    backend: "torchsparse"
-    mode: concatenation
-
-    backbone_3d: # backbone offset specific for Sparse conv application builder
-        define_constants:
-            in_feat: 32
-            block: ResBlock # Can be any of the blocks in modules/MinkowskiEngine/api_modules.py
-
-        down_conv:
-            module_name: ResNetDown
-            block: block
-            N: [ 0, 2, 3, 4, 6 ]
-            kernel_size: [ 3, 2, 2, 2, 2 ]
-            stride: [ 1, 2, 2, 2, 2 ]
-            down_conv_nn:
-              [
-                  [ FEAT, in_feat ],
-                  [ in_feat, in_feat ],
-                  [ in_feat, 2*in_feat ],
-                  [ 2*in_feat, 4*in_feat ],
-                  [ 4*in_feat, 8*in_feat ],
-              ]
-
-        up_conv:
-            block: block
-            module_name: ResNetUp
-            N: [ 1, 1, 1, 1, 1 ]
-            kernel_size: [2, 2, 2, 2, 3]
-            stride: [ 2, 2, 2, 2, 1 ]
-            up_conv_nn:
-              [
-                  [ 8*in_feat, 4*in_feat, 4*in_feat ],
-                  [ 4*in_feat, 2*in_feat, 4*in_feat ],
-                  [ 4*in_feat, in_feat, 3*in_feat ],
-                  [ 3*in_feat, in_feat, 3*in_feat ],
-                  [ 3*in_feat, 0, 3*in_feat ],
-              ]
-
-    backbone_no3d:
-        down_conv:
-            image:
-                down_conv:
-                    module_name: ADE20KResNet18TruncatedLayer4
-                    frozen: False
-                atomic_pooling:
-                    module_name: BimodalCSRPool
-                    mode: max
-                view_pooling:
-                    module_name: GroupBimodalCSRPool
-                    in_map: 8
-                    in_mod: 512
-                    num_groups: 4
-                    use_mod: False
-                    map_encoder: DeepSetFeat
-                    use_num: True
-                fusion:
-                    module_name: BimodalFusion
-                    mode: modality
-                branching_index: 0
-                
 ResUNet34-PointPyramid-late-Group:
     # 28.1 M params - 109.4 Mo on the GPU - ~2.7 ko/pixel at training time
     class: sparseconv3d.LateFeatureFusion
@@ -6666,7 +6602,7 @@
                 drop_3d: None
                 drop_mod: None
                 branching_index: 0
-#                 checkpointing: cav
+                checkpointing: cav
 
         up_conv:
             block: block
@@ -6779,7 +6715,7 @@
                   [ 4*in_feat, 8*in_feat ],
               ]
 
-           image:
+            image:
                 down_conv:
                     module_name: ADE20KResNet18TruncatedLayer4
                     frozen: False
@@ -6815,128 +6751,6 @@
                   [ 3*in_feat, 4*in_feat, 3*in_feat ],
                   [ 3*in_feat, 0, 3*in_feat ],
                 ]
-                
-Res16UNet34-L4-max-early:
-    # 28.1 M params - 109.4 Mo on the GPU - ~2.7 ko/pixel at training time
-    class: sparseconv3d.APIModel
-    conv_type: "SPARSE"
-    backend: "torchsparse"
-    backbone: # backbone offset specific for Sparse conv application builder
-        define_constants:
-            in_feat: 32
-            in_feat_img: 4
-            in_feat_map: 8
-            in_feat_attention: 4
-            block: ResBlock # Can be any of the blocks in modules/MinkowskiEngine/api_modules.py
-            out_feat_img_0: 512  # out dim of ResNet18Layer4
-
-        down_conv:
-            module_name: ResNetDown
-            block: block
-            conv3d_after_fusion: False
-            N: [ 0, 2, 3, 4, 6 ]
-            kernel_size: [ 3, 2, 2, 2, 2 ]
-            stride: [ 1, 2, 2, 2, 2 ]
-            down_conv_nn:
-              [
-                  [ FEAT + out_feat_img_0, 4*in_feat ],
-                  [ 4*in_feat, in_feat ],
-                  [ in_feat, 2*in_feat ],
-                  [ 2*in_feat, 4*in_feat ],
-                  [ 4*in_feat, 8*in_feat ],
-              ]
-
-            image:
-                down_conv:
-                    module_name: ADE20KResNet18TruncatedLayer4
-                    frozen: False
-                atomic_pooling:
-                    module_name: BimodalCSRPool
-                    mode: max
-                view_pooling:
-                    module_name: BimodalCSRPool
-                    mode: max
-                fusion:
-                    module_name: BimodalFusion
-                    mode: concatenation
-                branching_index: 0
-#                 checkpointing: cav
-
-        up_conv:
-            block: block
-            module_name: ResNetUp
-            N: [ 1, 1, 1, 1, 1 ]
-            kernel_size: [ 2, 2, 2, 2, 3 ]
-            stride: [ 2, 2, 2, 2, 1 ]
-            up_conv_nn:
-                [
-                  [ 8*in_feat, 4*in_feat, 4*in_feat ],
-                  [ 4*in_feat, 2*in_feat, 4*in_feat ],
-                  [ 4*in_feat, in_feat, 3*in_feat ],
-                  [ 3*in_feat, 4*in_feat, 3*in_feat ],
-                  [ 3*in_feat, 0, 3*in_feat ],
-                ]
-
-Res16UNet34-L4-mean-early:
-    # 28.1 M params - 109.4 Mo on the GPU - ~2.7 ko/pixel at training time
-    class: sparseconv3d.APIModel
-    conv_type: "SPARSE"
-    backend: "torchsparse"
-    backbone: # backbone offset specific for Sparse conv application builder
-        define_constants:
-            in_feat: 32
-            in_feat_img: 4
-            in_feat_map: 8
-            in_feat_attention: 4
-            block: ResBlock # Can be any of the blocks in modules/MinkowskiEngine/api_modules.py
-            out_feat_img_0: 512  # out dim of ResNet18Layer4
-
-        down_conv:
-            module_name: ResNetDown
-            block: block
-            conv3d_after_fusion: False
-            N: [ 0, 2, 3, 4, 6 ]
-            kernel_size: [ 3, 2, 2, 2, 2 ]
-            stride: [ 1, 2, 2, 2, 2 ]
-            down_conv_nn:
-              [
-                  [ FEAT + out_feat_img_0, 4*in_feat ],
-                  [ 4*in_feat, in_feat ],
-                  [ in_feat, 2*in_feat ],
-                  [ 2*in_feat, 4*in_feat ],
-                  [ 4*in_feat, 8*in_feat ],
-              ]
-
-            image:
-                down_conv:
-                    module_name: ADE20KResNet18TruncatedLayer4
-                    frozen: False
-                atomic_pooling:
-                    module_name: BimodalCSRPool
-                    mode: max
-                view_pooling:
-                    module_name: BimodalCSRPool
-                    mode: mean
-                fusion:
-                    module_name: BimodalFusion
-                    mode: concatenation
-                branching_index: 0
-#                 checkpointing: cav
-
-        up_conv:
-            block: block
-            module_name: ResNetUp
-            N: [ 1, 1, 1, 1, 1 ]
-            kernel_size: [ 2, 2, 2, 2, 3 ]
-            stride: [ 2, 2, 2, 2, 1 ]
-            up_conv_nn:
-                [
-                  [ 8*in_feat, 4*in_feat, 4*in_feat ],
-                  [ 4*in_feat, 2*in_feat, 4*in_feat ],
-                  [ 4*in_feat, in_feat, 3*in_feat ],
-                  [ 3*in_feat, 4*in_feat, 3*in_feat ],
-                  [ 3*in_feat, 0, 3*in_feat ],
-                ]
 
 Res16UNet34-mean-RGB-early:
     # 28.1 M params - 109.4 Mo on the GPU - ~2.7 ko/pixel at training time
@@ -7117,11 +6931,7 @@
                   [ 3*in_feat, 0, 3*in_feat ],
                 ]
 
-<<<<<<< HEAD
-ResUNet34-L4-early-nogating:
-=======
 Res16UNet34-L4-early-cityscapes:
->>>>>>> 03163b2f
     # 28.1 M params - 109.4 Mo on the GPU - ~2.7 ko/pixel at training time
     class: sparseconv3d.APIModel
     conv_type: "SPARSE"
@@ -7133,15 +6943,14 @@
             in_feat_map: 8
             in_feat_attention: 4
             block: ResBlock # Can be any of the blocks in modules/MinkowskiEngine/api_modules.py
-<<<<<<< HEAD
-            out_feat_img_0: 512  # out dim of ResNet18Layer4
+            out_feat_img_0: 512  # out dim of CityscapesResNet18
 
         down_conv:
             module_name: ResNetDown
             block: block
             conv3d_after_fusion: False
-            N: [ 1, 1, 2, 2, 3 ]
-            kernel_size: [ 1, 2, 2, 2, 2 ]
+            N: [ 0, 2, 3, 4, 6 ]
+            kernel_size: [ 3, 2, 2, 2, 2 ]
             stride: [ 1, 2, 2, 2, 2 ]
             down_conv_nn:
               [
@@ -7154,8 +6963,7 @@
 
             image:
                 down_conv:
-                    module_name: ADE20KResNet18TruncatedLayer4
-                    frozen: False
+                    module_name: CityscapesResNet18
                 atomic_pooling:
                     module_name: BimodalCSRPool
                     mode: max
@@ -7167,154 +6975,6 @@
                     use_mod: False
                     map_encoder: DeepSetFeat
                     use_num: True
-                    gating: False
-                fusion:
-                    module_name: BimodalFusion
-                    mode: concatenation
-                drop_3d: None
-                drop_mod: None
-                branching_index: 0
-#                 checkpointing: cav
-
-        up_conv:
-            block: block
-            module_name: ResNetUp
-            N: [ 1, 1, 1, 1, 0 ]
-            kernel_size: [ 2, 2, 2, 2, 3 ]
-            stride: [ 2, 2, 2, 2, 1 ]
-            up_conv_nn:
-                [
-                  [ 8*in_feat, 4*in_feat, 4*in_feat ],
-                  [ 4*in_feat, 2*in_feat, 4*in_feat ],
-                  [ 4*in_feat, in_feat, 3*in_feat ],
-                  [ 3*in_feat, 4*in_feat, 3*in_feat ],
-                  [ 3*in_feat, 0, 3*in_feat ],
-                ]
-
-ResUNet34-L4-early-drop20:
-    # 28.1 M params - 109.4 Mo on the GPU - ~2.7 ko/pixel at training time
-    class: sparseconv3d.APIModel
-    conv_type: "SPARSE"
-    backend: "torchsparse"
-    backbone: # backbone offset specific for Sparse conv application builder
-        define_constants:
-            in_feat: 32
-            in_feat_img: 4
-            in_feat_map: 8
-            in_feat_attention: 4
-            block: ResBlock # Can be any of the blocks in modules/MinkowskiEngine/api_modules.py
-            out_feat_img_0: 512  # out dim of ResNet18Layer4
-
-        down_conv:
-            module_name: ResNetDown
-            block: block
-            conv3d_after_fusion: False
-            N: [ 1, 1, 2, 2, 3 ]
-            kernel_size: [ 1, 2, 2, 2, 2 ]
-            stride: [ 1, 2, 2, 2, 2 ]
-            down_conv_nn:
-              [
-                  [ FEAT + out_feat_img_0, 4*in_feat ],
-                  [ 4*in_feat, in_feat ],
-                  [ in_feat, 2*in_feat ],
-                  [ 2*in_feat, 4*in_feat ],
-                  [ 4*in_feat, 8*in_feat ],
-              ]
-
-            image:
-                down_conv:
-                    module_name: ADE20KResNet18TruncatedLayer4
-                    frozen: False
-                atomic_pooling:
-                    module_name: BimodalCSRPool
-                    mode: max
-                view_pooling:
-                    module_name: GroupBimodalCSRPool
-                    in_map: 8
-                    in_mod: out_feat_img_0
-                    num_groups: 4
-                    use_mod: False
-                    map_encoder: DeepSetFeat
-                    use_num: True
-                fusion:
-                    module_name: BimodalFusion
-                    mode: concatenation
-                drop_3d: None
-                drop_mod: 0.2
-                branching_index: 0
-#                 checkpointing: cav
-
-        up_conv:
-            block: block
-            module_name: ResNetUp
-            N: [ 1, 1, 1, 1, 0 ]
-            kernel_size: [ 2, 2, 2, 2, 3 ]
-            stride: [ 2, 2, 2, 2, 1 ]
-            up_conv_nn:
-                [
-                  [ 8*in_feat, 4*in_feat, 4*in_feat ],
-                  [ 4*in_feat, 2*in_feat, 4*in_feat ],
-                  [ 4*in_feat, in_feat, 3*in_feat ],
-                  [ 3*in_feat, 4*in_feat, 3*in_feat ],
-                  [ 3*in_feat, 0, 3*in_feat ],
-                ]
-
-Res16UNet34-L4-early-group1:
-    # 28.1 M params - 109.4 Mo on the GPU - ~2.7 ko/pixel at training time
-    class: sparseconv3d.APIModel
-    conv_type: "SPARSE"
-    backend: "torchsparse"
-    backbone: # backbone offset specific for Sparse conv application builder
-        define_constants:
-            in_feat: 32
-            in_feat_img: 4
-            in_feat_map: 8
-            in_feat_attention: 4
-            block: ResBlock # Can be any of the blocks in modules/MinkowskiEngine/api_modules.py
-            out_feat_img_0: 512  # out dim of ResNet18Layer4
-=======
-            out_feat_img_0: 512  # out dim of CityscapesResNet18
->>>>>>> 03163b2f
-
-        down_conv:
-            module_name: ResNetDown
-            block: block
-            conv3d_after_fusion: False
-            N: [ 0, 2, 3, 4, 6 ]
-            kernel_size: [ 3, 2, 2, 2, 2 ]
-            stride: [ 1, 2, 2, 2, 2 ]
-            down_conv_nn:
-              [
-                  [ FEAT + out_feat_img_0, 4*in_feat ],
-                  [ 4*in_feat, in_feat ],
-                  [ in_feat, 2*in_feat ],
-                  [ 2*in_feat, 4*in_feat ],
-                  [ 4*in_feat, 8*in_feat ],
-              ]
-
-            image:
-                down_conv:
-<<<<<<< HEAD
-                    module_name: ADE20KResNet18TruncatedLayer4
-                    frozen: False
-=======
-                    module_name: CityscapesResNet18
->>>>>>> 03163b2f
-                atomic_pooling:
-                    module_name: BimodalCSRPool
-                    mode: max
-                view_pooling:
-                    module_name: GroupBimodalCSRPool
-                    in_map: 8
-                    in_mod: out_feat_img_0
-<<<<<<< HEAD
-                    num_groups: 1
-=======
-                    num_groups: 4
->>>>>>> 03163b2f
-                    use_mod: False
-                    map_encoder: DeepSetFeat
-                    use_num: True
                 fusion:
                     module_name: BimodalFusion
                     mode: concatenation
