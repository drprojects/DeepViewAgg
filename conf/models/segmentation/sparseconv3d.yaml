<<<<<<< HEAD
models:
    DEPRECATED_UPCONV_FORMAT____ResUNet32:
        class: sparseconv3d.APIModel
        conv_type: "SPARSE"
        backend: "torchsparse"
        backbone:
            define_constants:
                in_feat: 32
                block: ResBlock # Can be any of the blocks in modules/MinkowskiEngine/api_modules.py
            down_conv:
                module_name: ResNetDown
                block: block
                N: [0, 1, 2, 2, 3]
                down_conv_nn:
                    [
                        [FEAT, in_feat],
                        [in_feat, in_feat],
                        [in_feat, 2*in_feat],
                        [2*in_feat, 4*in_feat],
                        [4*in_feat, 8*in_feat],
                    ]
                kernel_size: 3
                stride: [1, 2, 2, 2, 2]
            up_conv:
                block: block
                module_name: ResNetUp
                N: [1, 1, 1, 1, 0]
                up_conv_nn:
                    [
                        [8*in_feat, 4*in_feat],
                        [4*in_feat + 4*in_feat, 4*in_feat],
                        [4*in_feat + 2*in_feat, 3*in_feat],
                        [3*in_feat + in_feat, 3*in_feat],
                        [3*in_feat + in_feat, 3*in_feat],
                    ]
                kernel_size: 3
                stride: [2, 2, 2, 2, 1]

    DEPRECATED_UPCONV_FORMAT____Res16UNet34:
        class: sparseconv3d.APIModel
        conv_type: "SPARSE"
        backend: "torchsparse"
        backbone:
            define_constants:
                in_feat: 32
                block: ResBlock # Can be any of the blocks in modules/MinkowskiEngine/api_modules.py
            down_conv:
                module_name: ResNetDown
                block: block
                N: [0, 2, 3, 4, 6]
                down_conv_nn:
                    [
                        [FEAT, in_feat],
                        [in_feat, in_feat],
                        [in_feat, 2*in_feat],
                        [2*in_feat, 4*in_feat],
                        [4*in_feat, 8*in_feat],
                    ]
                kernel_size: 3
                stride: [1, 2, 2, 2, 2]
            up_conv:
                block: block
                module_name: ResNetUp
                N: [1, 1, 1, 1, 1]
                up_conv_nn:
                    [
                        [8*in_feat, 4*in_feat],
                        [4*in_feat + 4*in_feat, 4*in_feat],
                        [4*in_feat + 2*in_feat, 3*in_feat],
                        [3*in_feat + in_feat, 3*in_feat],
                        [3*in_feat + in_feat, 3*in_feat],
                    ]
                kernel_size: 3
                stride: [2, 2, 2, 2, 1]

    Res16UNet21-12:
    # 12.8 M params - 50.4 Mo on the GPU
        class: sparseconv3d.APIModel
        conv_type: "SPARSE"
        backend: "torchsparse"
        backbone:
            define_constants:
                in_feat: 32
                block: ResBlock # Can be any of the blocks in modules/MinkowskiEngine/api_modules.py
            down_conv:
                module_name: ResNetDown
                block: block
                N: [ 0, 2, 2, 2, 2 ]
                kernel_size: [ 3, 2, 2, 2, 2 ]
                stride: [ 1, 2, 2, 2, 2 ]
                down_conv_nn:
                    [
                        [ FEAT, in_feat ],
                        [ in_feat, in_feat ],
                        [ in_feat, 2*in_feat ],
                        [ 2*in_feat, 4*in_feat ],
                        [ 4*in_feat, 8*in_feat ],
                    ]
            up_conv:
                block: block
                module_name: ResNetUp
                N: [ 1, 1, 1, 1 ]
                kernel_size: [ 2, 2, 2, 2 ]
                stride: [ 2, 2, 2, 2 ]
                up_conv_nn:
                    [
                        [ 8*in_feat, 4*in_feat, 4*in_feat ],
                        [ 4*in_feat, 2*in_feat, 4*in_feat ],
                        [ 4*in_feat, in_feat, 2*in_feat ],
                        [ 2*in_feat, in_feat, in_feat ],
                    ]

    Res16UNet21-15:
    # 13.0 M params - 51.4 Mo on the GPU
        class: sparseconv3d.APIModel
        conv_type: "SPARSE"
        backend: "torchsparse"
        backbone:
            define_constants:
                in_feat: 32
                block: ResBlock
            down_conv:
                module_name: ResNetDown
                block: block
                N: [ 0, 2, 2, 2, 2 ]
                kernel_size: [ 3, 2, 2, 2, 2 ]
                stride: [ 1, 2, 2, 2, 2 ]
                down_conv_nn:
                    [
                        [ FEAT, in_feat ],
                        [ in_feat, in_feat ],
                        [ in_feat, 2*in_feat ],
                        [ 2*in_feat, 4*in_feat ],
                        [ 4*in_feat, 8*in_feat ],
                    ]
            up_conv:
                block: block
                module_name: ResNetUp
                N: [ 1, 1, 1, 1, 1 ]
                kernel_size: [ 2, 2, 2, 2, 3 ]
                stride: [ 2, 2, 2, 2, 1 ]
                up_conv_nn:
                    [
                        [ 8*in_feat, 4*in_feat, 4*in_feat ],
                        [ 4*in_feat, 2*in_feat, 4*in_feat ],
                        [ 4*in_feat, in_feat, 2*in_feat ],
                        [ 2*in_feat, in_feat, 2*in_feat ],
                        [ 2*in_feat, 0, in_feat ],
                    ]

    Res16UNet21-12-large:
    # xxx M params - xxx Mo on the GPU
        class: sparseconv3d.APIModel
        conv_type: "SPARSE"
        backend: "torchsparse"
        backbone:
            define_constants:
                in_feat: 32
                block: ResBlock # Can be any of the blocks in modules/MinkowskiEngine/api_modules.py
            down_conv:
                module_name: ResNetDown
                block: block
                N: [ 0, 2, 2, 2, 2 ]
                kernel_size: [ 3, 2, 2, 2, 2 ]
                stride: [ 1, 2, 2, 2, 2 ]
                down_conv_nn:
                    [
                        [ FEAT, in_feat ],
                        [ in_feat, in_feat ],
                        [ in_feat, 2*in_feat ],
                        [ 2*in_feat, 4*in_feat ],
                        [ 4*in_feat, 8*in_feat ],
                    ]
            up_conv:
                block: block
                module_name: ResNetUp
                N: [ 1, 1, 1, 1 ]
                kernel_size: [ 2, 2, 2, 2 ]
                stride: [ 2, 2, 2, 2 ]
                up_conv_nn:
                    [
                        [ 8*in_feat, 4*in_feat, 4*in_feat ],
                        [ 4*in_feat, 2*in_feat, 4*in_feat ],
                        [ 4*in_feat, in_feat, 3*in_feat ],
                        [ 3*in_feat, in_feat, 3*in_feat ],
                    ]

    Res16UNet21-15-large:
    # xxx M params - xxx Mo on the GPU
        class: sparseconv3d.APIModel
        conv_type: "SPARSE"
        backend: "torchsparse"
        backbone:
            define_constants:
                in_feat: 32
                block: ResBlock
            down_conv:
                module_name: ResNetDown
                block: block
                N: [ 0, 2, 2, 2, 2 ]
                kernel_size: [ 3, 2, 2, 2, 2 ]
                stride: [ 1, 2, 2, 2, 2 ]
                down_conv_nn:
                    [
                        [ FEAT, in_feat ],
                        [ in_feat, in_feat ],
                        [ in_feat, 2*in_feat ],
                        [ 2*in_feat, 4*in_feat ],
                        [ 4*in_feat, 8*in_feat ],
                    ]
            up_conv:
                block: block
                module_name: ResNetUp
                N: [ 1, 1, 1, 1, 1 ]
                kernel_size: [ 2, 2, 2, 2, 3 ]
                stride: [ 2, 2, 2, 2, 1 ]
                up_conv_nn:
                    [
                        [ 8*in_feat, 4*in_feat, 4*in_feat ],
                        [ 4*in_feat, 2*in_feat, 4*in_feat ],
                        [ 4*in_feat, in_feat, 3*in_feat ],
                        [ 3*in_feat, in_feat, 3*in_feat ],
                        [ 3*in_feat, 0, 3*in_feat ],
                    ]

    Res16UNet13-12:
    # 8.1 M params - 31.3 Mo on the GPU
        class: sparseconv3d.APIModel
        conv_type: "SPARSE"
        backend: "torchsparse"
        backbone:
            define_constants:
                in_feat: 32
                block: ResBlock
            down_conv:
                module_name: ResNetDown
                block: block
                N: [ 0, 1, 1, 1, 1 ]
                kernel_size: [ 3, 2, 2, 2, 2 ]
                stride: [ 1, 2, 2, 2, 2 ]
                down_conv_nn:
                    [
                        [ FEAT, in_feat ],
                        [ in_feat, in_feat ],
                        [ in_feat, 2*in_feat ],
                        [ 2*in_feat, 4*in_feat ],
                        [ 4*in_feat, 8*in_feat ],
                    ]
            up_conv:
                block: block
                module_name: ResNetUp
                N: [ 1, 1, 1, 1 ]
                kernel_size: [ 2, 2, 2, 2 ]
                stride: [ 2, 2, 2, 2 ]
                up_conv_nn:
                    [
                        [ 8*in_feat, 4*in_feat, 4*in_feat ],
                        [ 4*in_feat, 2*in_feat, 4*in_feat ],
                        [ 4*in_feat, in_feat, 2*in_feat ],
                        [ 2*in_feat, in_feat, in_feat ],
                    ]

    Res16UNet13-15:
    # 8.3 M params - 32.4 Mo on the GPU
        class: sparseconv3d.APIModel
        conv_type: "SPARSE"
        backend: "torchsparse"
        backbone:
            define_constants:
                in_feat: 32
                block: ResBlock
            down_conv:
                module_name: ResNetDown
                block: block
                N: [ 0, 1, 1, 1, 1 ]
                kernel_size: [ 3, 2, 2, 2, 2 ]
                stride: [ 1, 2, 2, 2, 2 ]
                down_conv_nn:
                    [
                        [ FEAT, in_feat ],
                        [ in_feat, in_feat ],
                        [ in_feat, 2*in_feat ],
                        [ 2*in_feat, 4*in_feat ],
                        [ 4*in_feat, 8*in_feat ],
                    ]
            up_conv:
                block: block
                module_name: ResNetUp
                N: [ 1, 1, 1, 1, 1 ]
                kernel_size: [ 2, 2, 2, 2, 3 ]
                stride: [ 2, 2, 2, 2, 1 ]
                up_conv_nn:
                    [
                        [ 8*in_feat, 4*in_feat, 4*in_feat ],
                        [ 4*in_feat, 2*in_feat, 4*in_feat ],
                        [ 4*in_feat, in_feat, 2*in_feat ],
                        [ 2*in_feat, in_feat, 2*in_feat ],
                        [ 2*in_feat, 0, in_feat ],
                    ]
=======
# @package models
ResUNet32:
  class: sparseconv3d.APIModel
  conv_type: "SPARSE"
  backend: "torchsparse"
  backbone:
    define_constants:
      in_feat: 32
      block: ResBlock # Can be any of the blocks in modules/MinkowskiEngine/api_modules.py
    down_conv:
      module_name: ResNetDown
      block: block
      N: [ 0, 1, 2, 2, 3 ]
      down_conv_nn:
        [
          [ FEAT, in_feat ],
          [ in_feat, in_feat ],
          [ in_feat, 2*in_feat ],
          [ 2*in_feat, 4*in_feat ],
          [ 4*in_feat, 8*in_feat ],
        ]
      kernel_size: 3
      stride: [ 1, 2, 2, 2, 2 ]
    up_conv:
      block: block
      module_name: ResNetUp
      N: [ 1, 1, 1, 1, 0 ]
      up_conv_nn:
        [
          [ 8*in_feat, 4*in_feat ],
          [ 4*in_feat + 4*in_feat, 4*in_feat ],
          [ 4*in_feat + 2*in_feat, 3*in_feat ],
          [ 3*in_feat + in_feat, 3*in_feat ],
          [ 3*in_feat + in_feat, 3*in_feat ],
        ]
      kernel_size: 3
      stride: [ 2, 2, 2, 2, 1 ]

Res16UNet34:
  class: sparseconv3d.APIModel
  conv_type: "SPARSE"
  backend: "torchsparse"
  backbone:
    define_constants:
      in_feat: 32
      block: ResBlock # Can be any of the blocks in modules/MinkowskiEngine/api_modules.py
    down_conv:
      module_name: ResNetDown
      block: block
      N: [ 0, 2, 3, 4, 6 ]
      down_conv_nn:
        [
          [ FEAT, in_feat ],
          [ in_feat, in_feat ],
          [ in_feat, 2*in_feat ],
          [ 2*in_feat, 4*in_feat ],
          [ 4*in_feat, 8*in_feat ],
        ]
      kernel_size: 3
      stride: [ 1, 2, 2, 2, 2 ]
    up_conv:
      block: block
      module_name: ResNetUp
      N: [ 1, 1, 1, 1, 1 ]
      up_conv_nn:
        [
          [ 8*in_feat, 4*in_feat ],
          [ 4*in_feat + 4*in_feat, 4*in_feat ],
          [ 4*in_feat + 2*in_feat, 3*in_feat ],
          [ 3*in_feat + in_feat, 3*in_feat ],
          [ 3*in_feat + in_feat, 3*in_feat ],
        ]
      kernel_size: 3
      stride: [ 2, 2, 2, 2, 1 ]
>>>>>>> ef77e2ad
<|MERGE_RESOLUTION|>--- conflicted
+++ resolved
@@ -1,304 +1,3 @@
-<<<<<<< HEAD
-models:
-    DEPRECATED_UPCONV_FORMAT____ResUNet32:
-        class: sparseconv3d.APIModel
-        conv_type: "SPARSE"
-        backend: "torchsparse"
-        backbone:
-            define_constants:
-                in_feat: 32
-                block: ResBlock # Can be any of the blocks in modules/MinkowskiEngine/api_modules.py
-            down_conv:
-                module_name: ResNetDown
-                block: block
-                N: [0, 1, 2, 2, 3]
-                down_conv_nn:
-                    [
-                        [FEAT, in_feat],
-                        [in_feat, in_feat],
-                        [in_feat, 2*in_feat],
-                        [2*in_feat, 4*in_feat],
-                        [4*in_feat, 8*in_feat],
-                    ]
-                kernel_size: 3
-                stride: [1, 2, 2, 2, 2]
-            up_conv:
-                block: block
-                module_name: ResNetUp
-                N: [1, 1, 1, 1, 0]
-                up_conv_nn:
-                    [
-                        [8*in_feat, 4*in_feat],
-                        [4*in_feat + 4*in_feat, 4*in_feat],
-                        [4*in_feat + 2*in_feat, 3*in_feat],
-                        [3*in_feat + in_feat, 3*in_feat],
-                        [3*in_feat + in_feat, 3*in_feat],
-                    ]
-                kernel_size: 3
-                stride: [2, 2, 2, 2, 1]
-
-    DEPRECATED_UPCONV_FORMAT____Res16UNet34:
-        class: sparseconv3d.APIModel
-        conv_type: "SPARSE"
-        backend: "torchsparse"
-        backbone:
-            define_constants:
-                in_feat: 32
-                block: ResBlock # Can be any of the blocks in modules/MinkowskiEngine/api_modules.py
-            down_conv:
-                module_name: ResNetDown
-                block: block
-                N: [0, 2, 3, 4, 6]
-                down_conv_nn:
-                    [
-                        [FEAT, in_feat],
-                        [in_feat, in_feat],
-                        [in_feat, 2*in_feat],
-                        [2*in_feat, 4*in_feat],
-                        [4*in_feat, 8*in_feat],
-                    ]
-                kernel_size: 3
-                stride: [1, 2, 2, 2, 2]
-            up_conv:
-                block: block
-                module_name: ResNetUp
-                N: [1, 1, 1, 1, 1]
-                up_conv_nn:
-                    [
-                        [8*in_feat, 4*in_feat],
-                        [4*in_feat + 4*in_feat, 4*in_feat],
-                        [4*in_feat + 2*in_feat, 3*in_feat],
-                        [3*in_feat + in_feat, 3*in_feat],
-                        [3*in_feat + in_feat, 3*in_feat],
-                    ]
-                kernel_size: 3
-                stride: [2, 2, 2, 2, 1]
-
-    Res16UNet21-12:
-    # 12.8 M params - 50.4 Mo on the GPU
-        class: sparseconv3d.APIModel
-        conv_type: "SPARSE"
-        backend: "torchsparse"
-        backbone:
-            define_constants:
-                in_feat: 32
-                block: ResBlock # Can be any of the blocks in modules/MinkowskiEngine/api_modules.py
-            down_conv:
-                module_name: ResNetDown
-                block: block
-                N: [ 0, 2, 2, 2, 2 ]
-                kernel_size: [ 3, 2, 2, 2, 2 ]
-                stride: [ 1, 2, 2, 2, 2 ]
-                down_conv_nn:
-                    [
-                        [ FEAT, in_feat ],
-                        [ in_feat, in_feat ],
-                        [ in_feat, 2*in_feat ],
-                        [ 2*in_feat, 4*in_feat ],
-                        [ 4*in_feat, 8*in_feat ],
-                    ]
-            up_conv:
-                block: block
-                module_name: ResNetUp
-                N: [ 1, 1, 1, 1 ]
-                kernel_size: [ 2, 2, 2, 2 ]
-                stride: [ 2, 2, 2, 2 ]
-                up_conv_nn:
-                    [
-                        [ 8*in_feat, 4*in_feat, 4*in_feat ],
-                        [ 4*in_feat, 2*in_feat, 4*in_feat ],
-                        [ 4*in_feat, in_feat, 2*in_feat ],
-                        [ 2*in_feat, in_feat, in_feat ],
-                    ]
-
-    Res16UNet21-15:
-    # 13.0 M params - 51.4 Mo on the GPU
-        class: sparseconv3d.APIModel
-        conv_type: "SPARSE"
-        backend: "torchsparse"
-        backbone:
-            define_constants:
-                in_feat: 32
-                block: ResBlock
-            down_conv:
-                module_name: ResNetDown
-                block: block
-                N: [ 0, 2, 2, 2, 2 ]
-                kernel_size: [ 3, 2, 2, 2, 2 ]
-                stride: [ 1, 2, 2, 2, 2 ]
-                down_conv_nn:
-                    [
-                        [ FEAT, in_feat ],
-                        [ in_feat, in_feat ],
-                        [ in_feat, 2*in_feat ],
-                        [ 2*in_feat, 4*in_feat ],
-                        [ 4*in_feat, 8*in_feat ],
-                    ]
-            up_conv:
-                block: block
-                module_name: ResNetUp
-                N: [ 1, 1, 1, 1, 1 ]
-                kernel_size: [ 2, 2, 2, 2, 3 ]
-                stride: [ 2, 2, 2, 2, 1 ]
-                up_conv_nn:
-                    [
-                        [ 8*in_feat, 4*in_feat, 4*in_feat ],
-                        [ 4*in_feat, 2*in_feat, 4*in_feat ],
-                        [ 4*in_feat, in_feat, 2*in_feat ],
-                        [ 2*in_feat, in_feat, 2*in_feat ],
-                        [ 2*in_feat, 0, in_feat ],
-                    ]
-
-    Res16UNet21-12-large:
-    # xxx M params - xxx Mo on the GPU
-        class: sparseconv3d.APIModel
-        conv_type: "SPARSE"
-        backend: "torchsparse"
-        backbone:
-            define_constants:
-                in_feat: 32
-                block: ResBlock # Can be any of the blocks in modules/MinkowskiEngine/api_modules.py
-            down_conv:
-                module_name: ResNetDown
-                block: block
-                N: [ 0, 2, 2, 2, 2 ]
-                kernel_size: [ 3, 2, 2, 2, 2 ]
-                stride: [ 1, 2, 2, 2, 2 ]
-                down_conv_nn:
-                    [
-                        [ FEAT, in_feat ],
-                        [ in_feat, in_feat ],
-                        [ in_feat, 2*in_feat ],
-                        [ 2*in_feat, 4*in_feat ],
-                        [ 4*in_feat, 8*in_feat ],
-                    ]
-            up_conv:
-                block: block
-                module_name: ResNetUp
-                N: [ 1, 1, 1, 1 ]
-                kernel_size: [ 2, 2, 2, 2 ]
-                stride: [ 2, 2, 2, 2 ]
-                up_conv_nn:
-                    [
-                        [ 8*in_feat, 4*in_feat, 4*in_feat ],
-                        [ 4*in_feat, 2*in_feat, 4*in_feat ],
-                        [ 4*in_feat, in_feat, 3*in_feat ],
-                        [ 3*in_feat, in_feat, 3*in_feat ],
-                    ]
-
-    Res16UNet21-15-large:
-    # xxx M params - xxx Mo on the GPU
-        class: sparseconv3d.APIModel
-        conv_type: "SPARSE"
-        backend: "torchsparse"
-        backbone:
-            define_constants:
-                in_feat: 32
-                block: ResBlock
-            down_conv:
-                module_name: ResNetDown
-                block: block
-                N: [ 0, 2, 2, 2, 2 ]
-                kernel_size: [ 3, 2, 2, 2, 2 ]
-                stride: [ 1, 2, 2, 2, 2 ]
-                down_conv_nn:
-                    [
-                        [ FEAT, in_feat ],
-                        [ in_feat, in_feat ],
-                        [ in_feat, 2*in_feat ],
-                        [ 2*in_feat, 4*in_feat ],
-                        [ 4*in_feat, 8*in_feat ],
-                    ]
-            up_conv:
-                block: block
-                module_name: ResNetUp
-                N: [ 1, 1, 1, 1, 1 ]
-                kernel_size: [ 2, 2, 2, 2, 3 ]
-                stride: [ 2, 2, 2, 2, 1 ]
-                up_conv_nn:
-                    [
-                        [ 8*in_feat, 4*in_feat, 4*in_feat ],
-                        [ 4*in_feat, 2*in_feat, 4*in_feat ],
-                        [ 4*in_feat, in_feat, 3*in_feat ],
-                        [ 3*in_feat, in_feat, 3*in_feat ],
-                        [ 3*in_feat, 0, 3*in_feat ],
-                    ]
-
-    Res16UNet13-12:
-    # 8.1 M params - 31.3 Mo on the GPU
-        class: sparseconv3d.APIModel
-        conv_type: "SPARSE"
-        backend: "torchsparse"
-        backbone:
-            define_constants:
-                in_feat: 32
-                block: ResBlock
-            down_conv:
-                module_name: ResNetDown
-                block: block
-                N: [ 0, 1, 1, 1, 1 ]
-                kernel_size: [ 3, 2, 2, 2, 2 ]
-                stride: [ 1, 2, 2, 2, 2 ]
-                down_conv_nn:
-                    [
-                        [ FEAT, in_feat ],
-                        [ in_feat, in_feat ],
-                        [ in_feat, 2*in_feat ],
-                        [ 2*in_feat, 4*in_feat ],
-                        [ 4*in_feat, 8*in_feat ],
-                    ]
-            up_conv:
-                block: block
-                module_name: ResNetUp
-                N: [ 1, 1, 1, 1 ]
-                kernel_size: [ 2, 2, 2, 2 ]
-                stride: [ 2, 2, 2, 2 ]
-                up_conv_nn:
-                    [
-                        [ 8*in_feat, 4*in_feat, 4*in_feat ],
-                        [ 4*in_feat, 2*in_feat, 4*in_feat ],
-                        [ 4*in_feat, in_feat, 2*in_feat ],
-                        [ 2*in_feat, in_feat, in_feat ],
-                    ]
-
-    Res16UNet13-15:
-    # 8.3 M params - 32.4 Mo on the GPU
-        class: sparseconv3d.APIModel
-        conv_type: "SPARSE"
-        backend: "torchsparse"
-        backbone:
-            define_constants:
-                in_feat: 32
-                block: ResBlock
-            down_conv:
-                module_name: ResNetDown
-                block: block
-                N: [ 0, 1, 1, 1, 1 ]
-                kernel_size: [ 3, 2, 2, 2, 2 ]
-                stride: [ 1, 2, 2, 2, 2 ]
-                down_conv_nn:
-                    [
-                        [ FEAT, in_feat ],
-                        [ in_feat, in_feat ],
-                        [ in_feat, 2*in_feat ],
-                        [ 2*in_feat, 4*in_feat ],
-                        [ 4*in_feat, 8*in_feat ],
-                    ]
-            up_conv:
-                block: block
-                module_name: ResNetUp
-                N: [ 1, 1, 1, 1, 1 ]
-                kernel_size: [ 2, 2, 2, 2, 3 ]
-                stride: [ 2, 2, 2, 2, 1 ]
-                up_conv_nn:
-                    [
-                        [ 8*in_feat, 4*in_feat, 4*in_feat ],
-                        [ 4*in_feat, 2*in_feat, 4*in_feat ],
-                        [ 4*in_feat, in_feat, 2*in_feat ],
-                        [ 2*in_feat, in_feat, 2*in_feat ],
-                        [ 2*in_feat, 0, in_feat ],
-                    ]
-=======
 # @package models
 ResUNet32:
   class: sparseconv3d.APIModel
@@ -373,4 +72,302 @@
         ]
       kernel_size: 3
       stride: [ 2, 2, 2, 2, 1 ]
->>>>>>> ef77e2ad
+
+DEPRECATED_UPCONV_FORMAT____ResUNet32:
+    class: sparseconv3d.APIModel
+    conv_type: "SPARSE"
+    backend: "torchsparse"
+    backbone:
+        define_constants:
+            in_feat: 32
+            block: ResBlock # Can be any of the blocks in modules/MinkowskiEngine/api_modules.py
+        down_conv:
+            module_name: ResNetDown
+            block: block
+            N: [0, 1, 2, 2, 3]
+            down_conv_nn:
+                [
+                    [FEAT, in_feat],
+                    [in_feat, in_feat],
+                    [in_feat, 2*in_feat],
+                    [2*in_feat, 4*in_feat],
+                    [4*in_feat, 8*in_feat],
+                ]
+            kernel_size: 3
+            stride: [1, 2, 2, 2, 2]
+        up_conv:
+            block: block
+            module_name: ResNetUp
+            N: [1, 1, 1, 1, 0]
+            up_conv_nn:
+                [
+                    [8*in_feat, 4*in_feat],
+                    [4*in_feat + 4*in_feat, 4*in_feat],
+                    [4*in_feat + 2*in_feat, 3*in_feat],
+                    [3*in_feat + in_feat, 3*in_feat],
+                    [3*in_feat + in_feat, 3*in_feat],
+                ]
+            kernel_size: 3
+            stride: [2, 2, 2, 2, 1]
+
+DEPRECATED_UPCONV_FORMAT____Res16UNet34:
+    class: sparseconv3d.APIModel
+    conv_type: "SPARSE"
+    backend: "torchsparse"
+    backbone:
+        define_constants:
+            in_feat: 32
+            block: ResBlock # Can be any of the blocks in modules/MinkowskiEngine/api_modules.py
+        down_conv:
+            module_name: ResNetDown
+            block: block
+            N: [0, 2, 3, 4, 6]
+            down_conv_nn:
+                [
+                    [FEAT, in_feat],
+                    [in_feat, in_feat],
+                    [in_feat, 2*in_feat],
+                    [2*in_feat, 4*in_feat],
+                    [4*in_feat, 8*in_feat],
+                ]
+            kernel_size: 3
+            stride: [1, 2, 2, 2, 2]
+        up_conv:
+            block: block
+            module_name: ResNetUp
+            N: [1, 1, 1, 1, 1]
+            up_conv_nn:
+                [
+                    [8*in_feat, 4*in_feat],
+                    [4*in_feat + 4*in_feat, 4*in_feat],
+                    [4*in_feat + 2*in_feat, 3*in_feat],
+                    [3*in_feat + in_feat, 3*in_feat],
+                    [3*in_feat + in_feat, 3*in_feat],
+                ]
+            kernel_size: 3
+            stride: [2, 2, 2, 2, 1]
+
+Res16UNet21-12:
+# 12.8 M params - 50.4 Mo on the GPU
+    class: sparseconv3d.APIModel
+    conv_type: "SPARSE"
+    backend: "torchsparse"
+    backbone:
+        define_constants:
+            in_feat: 32
+            block: ResBlock # Can be any of the blocks in modules/MinkowskiEngine/api_modules.py
+        down_conv:
+            module_name: ResNetDown
+            block: block
+            N: [ 0, 2, 2, 2, 2 ]
+            kernel_size: [ 3, 2, 2, 2, 2 ]
+            stride: [ 1, 2, 2, 2, 2 ]
+            down_conv_nn:
+                [
+                    [ FEAT, in_feat ],
+                    [ in_feat, in_feat ],
+                    [ in_feat, 2*in_feat ],
+                    [ 2*in_feat, 4*in_feat ],
+                    [ 4*in_feat, 8*in_feat ],
+                ]
+        up_conv:
+            block: block
+            module_name: ResNetUp
+            N: [ 1, 1, 1, 1 ]
+            kernel_size: [ 2, 2, 2, 2 ]
+            stride: [ 2, 2, 2, 2 ]
+            up_conv_nn:
+                [
+                    [ 8*in_feat, 4*in_feat, 4*in_feat ],
+                    [ 4*in_feat, 2*in_feat, 4*in_feat ],
+                    [ 4*in_feat, in_feat, 2*in_feat ],
+                    [ 2*in_feat, in_feat, in_feat ],
+                ]
+
+Res16UNet21-15:
+# 13.0 M params - 51.4 Mo on the GPU
+    class: sparseconv3d.APIModel
+    conv_type: "SPARSE"
+    backend: "torchsparse"
+    backbone:
+        define_constants:
+            in_feat: 32
+            block: ResBlock
+        down_conv:
+            module_name: ResNetDown
+            block: block
+            N: [ 0, 2, 2, 2, 2 ]
+            kernel_size: [ 3, 2, 2, 2, 2 ]
+            stride: [ 1, 2, 2, 2, 2 ]
+            down_conv_nn:
+                [
+                    [ FEAT, in_feat ],
+                    [ in_feat, in_feat ],
+                    [ in_feat, 2*in_feat ],
+                    [ 2*in_feat, 4*in_feat ],
+                    [ 4*in_feat, 8*in_feat ],
+                ]
+        up_conv:
+            block: block
+            module_name: ResNetUp
+            N: [ 1, 1, 1, 1, 1 ]
+            kernel_size: [ 2, 2, 2, 2, 3 ]
+            stride: [ 2, 2, 2, 2, 1 ]
+            up_conv_nn:
+                [
+                    [ 8*in_feat, 4*in_feat, 4*in_feat ],
+                    [ 4*in_feat, 2*in_feat, 4*in_feat ],
+                    [ 4*in_feat, in_feat, 2*in_feat ],
+                    [ 2*in_feat, in_feat, 2*in_feat ],
+                    [ 2*in_feat, 0, in_feat ],
+                ]
+
+Res16UNet21-12-large:
+# xxx M params - xxx Mo on the GPU
+    class: sparseconv3d.APIModel
+    conv_type: "SPARSE"
+    backend: "torchsparse"
+    backbone:
+        define_constants:
+            in_feat: 32
+            block: ResBlock # Can be any of the blocks in modules/MinkowskiEngine/api_modules.py
+        down_conv:
+            module_name: ResNetDown
+            block: block
+            N: [ 0, 2, 2, 2, 2 ]
+            kernel_size: [ 3, 2, 2, 2, 2 ]
+            stride: [ 1, 2, 2, 2, 2 ]
+            down_conv_nn:
+                [
+                    [ FEAT, in_feat ],
+                    [ in_feat, in_feat ],
+                    [ in_feat, 2*in_feat ],
+                    [ 2*in_feat, 4*in_feat ],
+                    [ 4*in_feat, 8*in_feat ],
+                ]
+        up_conv:
+            block: block
+            module_name: ResNetUp
+            N: [ 1, 1, 1, 1 ]
+            kernel_size: [ 2, 2, 2, 2 ]
+            stride: [ 2, 2, 2, 2 ]
+            up_conv_nn:
+                [
+                    [ 8*in_feat, 4*in_feat, 4*in_feat ],
+                    [ 4*in_feat, 2*in_feat, 4*in_feat ],
+                    [ 4*in_feat, in_feat, 3*in_feat ],
+                    [ 3*in_feat, in_feat, 3*in_feat ],
+                ]
+
+Res16UNet21-15-large:
+# xxx M params - xxx Mo on the GPU
+    class: sparseconv3d.APIModel
+    conv_type: "SPARSE"
+    backend: "torchsparse"
+    backbone:
+        define_constants:
+            in_feat: 32
+            block: ResBlock
+        down_conv:
+            module_name: ResNetDown
+            block: block
+            N: [ 0, 2, 2, 2, 2 ]
+            kernel_size: [ 3, 2, 2, 2, 2 ]
+            stride: [ 1, 2, 2, 2, 2 ]
+            down_conv_nn:
+                [
+                    [ FEAT, in_feat ],
+                    [ in_feat, in_feat ],
+                    [ in_feat, 2*in_feat ],
+                    [ 2*in_feat, 4*in_feat ],
+                    [ 4*in_feat, 8*in_feat ],
+                ]
+        up_conv:
+            block: block
+            module_name: ResNetUp
+            N: [ 1, 1, 1, 1, 1 ]
+            kernel_size: [ 2, 2, 2, 2, 3 ]
+            stride: [ 2, 2, 2, 2, 1 ]
+            up_conv_nn:
+                [
+                    [ 8*in_feat, 4*in_feat, 4*in_feat ],
+                    [ 4*in_feat, 2*in_feat, 4*in_feat ],
+                    [ 4*in_feat, in_feat, 3*in_feat ],
+                    [ 3*in_feat, in_feat, 3*in_feat ],
+                    [ 3*in_feat, 0, 3*in_feat ],
+                ]
+
+Res16UNet13-12:
+# 8.1 M params - 31.3 Mo on the GPU
+    class: sparseconv3d.APIModel
+    conv_type: "SPARSE"
+    backend: "torchsparse"
+    backbone:
+        define_constants:
+            in_feat: 32
+            block: ResBlock
+        down_conv:
+            module_name: ResNetDown
+            block: block
+            N: [ 0, 1, 1, 1, 1 ]
+            kernel_size: [ 3, 2, 2, 2, 2 ]
+            stride: [ 1, 2, 2, 2, 2 ]
+            down_conv_nn:
+                [
+                    [ FEAT, in_feat ],
+                    [ in_feat, in_feat ],
+                    [ in_feat, 2*in_feat ],
+                    [ 2*in_feat, 4*in_feat ],
+                    [ 4*in_feat, 8*in_feat ],
+                ]
+        up_conv:
+            block: block
+            module_name: ResNetUp
+            N: [ 1, 1, 1, 1 ]
+            kernel_size: [ 2, 2, 2, 2 ]
+            stride: [ 2, 2, 2, 2 ]
+            up_conv_nn:
+                [
+                    [ 8*in_feat, 4*in_feat, 4*in_feat ],
+                    [ 4*in_feat, 2*in_feat, 4*in_feat ],
+                    [ 4*in_feat, in_feat, 2*in_feat ],
+                    [ 2*in_feat, in_feat, in_feat ],
+                ]
+
+Res16UNet13-15:
+# 8.3 M params - 32.4 Mo on the GPU
+    class: sparseconv3d.APIModel
+    conv_type: "SPARSE"
+    backend: "torchsparse"
+    backbone:
+        define_constants:
+            in_feat: 32
+            block: ResBlock
+        down_conv:
+            module_name: ResNetDown
+            block: block
+            N: [ 0, 1, 1, 1, 1 ]
+            kernel_size: [ 3, 2, 2, 2, 2 ]
+            stride: [ 1, 2, 2, 2, 2 ]
+            down_conv_nn:
+                [
+                    [ FEAT, in_feat ],
+                    [ in_feat, in_feat ],
+                    [ in_feat, 2*in_feat ],
+                    [ 2*in_feat, 4*in_feat ],
+                    [ 4*in_feat, 8*in_feat ],
+                ]
+        up_conv:
+            block: block
+            module_name: ResNetUp
+            N: [ 1, 1, 1, 1, 1 ]
+            kernel_size: [ 2, 2, 2, 2, 3 ]
+            stride: [ 2, 2, 2, 2, 1 ]
+            up_conv_nn:
+                [
+                    [ 8*in_feat, 4*in_feat, 4*in_feat ],
+                    [ 4*in_feat, 2*in_feat, 4*in_feat ],
+                    [ 4*in_feat, in_feat, 2*in_feat ],
+                    [ 2*in_feat, in_feat, 2*in_feat ],
+                    [ 2*in_feat, 0, in_feat ],
+                ]