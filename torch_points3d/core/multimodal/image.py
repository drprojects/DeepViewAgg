import copy
import numpy as np
from PIL import Image
import torch
import torch_scatter
from typing import List
from tqdm.auto import tqdm as tq
from torch_points3d.core.multimodal import CSRData, CSRBatch
from torch_points3d.utils.multimodal import lexargsort, lexunique, \
    lexargunique, CompositeTensor
from torch_points3d.utils.multimodal import tensor_idx
from torch_points3d.core.multimodal.visibility import VisibilityModel
from torch_points3d.core.multimodal.visibility import \
    pose_to_rotation_matrix_cuda


# -------------------------------------------------------------------- #
#                           Camera Intrinsic                           #
# -------------------------------------------------------------------- #

def _adjust_intrinsic(
        in_fx, in_fy, in_mx, in_my, in_size, out_size=None, offset=None):
    """Adjust fx, fy, mx and my intrinsic parameters after an image
    resizing or cropping.

    Inspired from: https://github.com/angeladai/3DMV
    """
    n = in_fx.shape[0]
    has_offset = offset is not None
    has_resize = out_size is not None and in_size != out_size
    assert all([x.shape[0] == n] for x in [in_fy, in_mx, in_my])
    assert not has_offset or offset.shape == (n, 2)

    # Prepare output intrinsic parameters
    fx = in_fx
    fy = in_fy
    mx = in_mx
    my = in_my

    # Adapt focal lengths after resizing
    if has_resize:
        resize_width = int(np.floor(
            out_size[1] * float(in_size[0]) / float(in_size[1])))
        fx *= float(resize_width) / float(in_size[0])
        fy *= float(out_size[1]) / float(in_size[1])

    # Adapt principal point offset after offsetting (offsetting
    # assumed to be expressed in the in_size coordinate system)
    if has_offset:
        mx -= offset[:, 0]
        my -= offset[:, 1]

    if has_resize:
        mx *= float(out_size[0] - 1) / float(in_size[0] - 1)
        my *= float(out_size[1] - 1) / float(in_size[1] - 1)

    return fx, fy, mx, my


def adjust_intrinsic(func):
    def wrapper(self, *args, **kwargs):
        # assert isinstance(self, SameSettingImageData)

        if not self.is_pinhole:
            return func(self, *args, **kwargs)

        # Try-except to handle the edge-case where SameSettingImageData
        # attributes are not all set. This happens in the __init__
        # constructor when first setting important attributes such as
        # 'ref_size', 'proj_upscale', 'crop_offsets' without which the
        # intrinsic parameters cannot be re-computed
        try:
            # Gather image parameters before func
            in_fx = self.fx
            in_fy = self.fy
            in_mx = self.mx
            in_my = self.my
            in_size = self.proj_size
            in_offsets = self.crop_offsets * self.proj_upscale

            out = func(self, *args, **kwargs)

            # Gather image parameters after func
            # TODO: take crop_size into account in projection ?
            out_size = self.proj_size
            out_offsets = self.crop_offsets * self.proj_upscale

            # Adjust intrinsic parameters to take resizing and cropping
            # into account
            self.fx, self.fy, self.mx, self.my = _adjust_intrinsic(
                in_fx, in_fy, in_mx, in_my, in_size, out_size=out_size,
                offset=out_offsets - in_offsets)
        except:
            out = func(self, *args, **kwargs)

        return out

    return wrapper


# -------------------------------------------------------------------- #
#                      Sparse Image Interpolation                      #
# -------------------------------------------------------------------- #

def sparse_interpolation(features, coords, batch, padding_mode='border'):
    """Interpolate a batch of feature maps of size (B, C, H, W) only at
    given pixel coordinates. This function is equivalent to
    `torch.nn.functional.grid_sample` with `mode='bilinear'`,
    `padding_mode='zeros'` and `align_corners=False`, but allows queried
    pixel coordinates to be different for each feature map.

    :param features: feature map of size (B, C, H, W)
    :param coords: tensor of size (N, 2) holding float interpolation
      coordinates in [0, 1]. To convert interpolation pixel coordinates
      to such float coordinates, use:
      `pixel_coordinate / (output_resolution - 1)`
    :param batch: LongTensor of size (N) indicating, for each row of
      `coords`, which feature map should be interpolated
    :param padding_mode: string specifying the padding mode for outside
      grid values ``'zeros'`` | ``'border'`` | ``'reflection'``.
      Default: ``'border'``
    :return: tensor of size (N, C) of interpolated features
    """
    assert len(features.shape) == 4
    assert coords.shape[0] == batch.shape[0]
    assert len(coords.shape) == 2 and coords.shape[1] == 2
    assert 0 <= coords.min()
    assert coords.max() <= 1

    # Pad images with 0-feature
    if padding_mode == 'zeros':
        images_pad = torch.nn.ZeroPad2d(1)(features)
    elif padding_mode == 'border':
        images_pad = torch.nn.ReplicationPad2d(1)(features)
    elif padding_mode == 'reflection':
        images_pad = torch.nn.ReflectionPad2d(1)(features)
    else:
        raise NotImplementedError(f"Unknown padding_mode='{padding_mode}'")

    # Recover the image dimensions
    h, w = features.shape[2:]

    # Adapt [0, 1] coordinates to padded image coordinate system
    pixels = coords * torch.Tensor([[h, w]]).to(features.device) + 0.5

    # Compute the interpolation pixel coordinates: top-left, top-right,
    # bottom-left, bottom-right
    # NB: torch.ceil(x) != torch.floor(x+1) when x is an integer. So we
    # favor torch.floor(x+1) over torch.ceil here
    top = torch.floor(pixels[:, 0])
    bottom = torch.floor(pixels[:, 0] + 1)
    left = torch.floor(pixels[:, 1])
    right = torch.floor(pixels[:, 1] + 1)
    pixels_tl = torch.stack((top, left)).T.long()
    pixels_tr = torch.stack((top, right)).T.long()
    pixels_bl = torch.stack((bottom, left)).T.long()
    pixels_br = torch.stack((bottom, right)).T.long()

    # Compute the weight associated with each interpolation point
    w_tl = torch.prod(pixels - pixels_br, dim=1).abs().unsqueeze(1)
    w_tr = torch.prod(pixels - pixels_bl, dim=1).abs().unsqueeze(1)
    w_bl = torch.prod(pixels - pixels_tr, dim=1).abs().unsqueeze(1)
    w_br = torch.prod(pixels - pixels_tl, dim=1).abs().unsqueeze(1)

    out = w_tl * images_pad[batch, :, pixels_tl[:, 0], pixels_tl[:, 1]] \
          + w_tr * images_pad[batch, :, pixels_tr[:, 0], pixels_tr[:, 1]] \
          + w_bl * images_pad[batch, :, pixels_bl[:, 0], pixels_bl[:, 1]] \
          + w_br * images_pad[batch, :, pixels_br[:, 0], pixels_br[:, 1]]

    return out


# -------------------------------------------------------------------- #
#                              Image Data                              #
# -------------------------------------------------------------------- #

<<<<<<< HEAD
class SameSettingImageData:
=======
class SameSettingImageData(object):
>>>>>>> 57899df2
    """Class to hold arrays of images information, along with shared
    3D-2D mapping information.

    Attributes
        path:numpy.ndarray          [N] paths
        pos:torch.Tensor            [Nx3] positions
        opk:torch.Tensor            [Nx3] angular poses
        extrinsic:torch.Tensor      [Nx4x4] extrinsic matrix poses
        fx:torch.Tensor             [N] focal length x
        fy:torch.Tensor             [N] focal length y
        mx:torch.Tensor             [N] principal point offset x
        my:torch.Tensor             [N] principal point offset x
        xi:torch.Tensor             [N]
        k1:torch.Tensor             [N]
        k2:torch.Tensor             [N]
        gamma1:torch.Tensor         [N]
        gamma2:torch.Tensor         [N]
        u0:torch.Tensor             [N]
        v0:torch.Tensor             [N]

        ref_size:tuple              initial size of the loaded images and mappings
        proj_upscale:float          upsampling of projection wrt to ref_size
        downscale:float             downsampling of images and mappings wrt ref_size
        rollings:LongTensor         rolling offsets for each image wrt ref_size
        crop_size:tuple             size of the cropping box wrt ref_size
        crop_offsets:LongTensor     cropping box offsets for each image wrt ref_size

        x:Tensor                    tensor of features
        mappings:ImageMapping       mappings between 3D points and the images
        visibility:VisibilityModel  visibility model used to compute the mappings
        mask:BoolTensor             projection mask
    """
    _numpy_keys = ['path']
    _pinhole_keys = ['fx', 'fy', 'mx', 'my']
    _fisheye_keys = ['xi', 'k1', 'k2', 'gamma1', 'gamma2', 'u0', 'v0']
    _torch_keys = ['pos', 'opk', 'extrinsic', 'crop_offsets', 'rollings'] \
        + _pinhole_keys + _fisheye_keys
    _map_key = 'mappings'
    _x_key = 'x'
    _mask_key = 'mask'
    _visi_key = 'visibility'
    _shared_keys = [
        'ref_size', 'proj_upscale', 'downscale', 'crop_size', _mask_key,
        _visi_key]
    _own_keys = _numpy_keys + _torch_keys + [_map_key, _x_key]
    _keys = _shared_keys + _own_keys

    def __init__(
            self, path=np.empty(0, dtype='O'), pos=torch.empty([0, 3]),
            opk=None, ref_size=(512, 256), proj_upscale=2,
            downscale=1, rollings=None, crop_size=None, crop_offsets=None,
            x=None, mappings=None, mask=None, visibility=None, fx=None,
            fy=None, mx=None, my=None, xi=None, k1=None, k2=None, gamma1=None,
            gamma2=None, u0=None, v0=None, extrinsic=None, **kwargs):

        # Initialize the private internal state attributes
        self._ref_size = None
        self._proj_upscale = None
        self._rollings = None
        self._downscale = None
        self._crop_size = None
        self._crop_offsets = None
        self._x = None
        self._mappings = None
        self._mask = None

        # Initialize from parameters
        self.path = np.array(path)
        self.pos = pos.double()
        self.opk = opk.double() if opk is not None else None
        self.fx = fx
        self.fy = fy
        self.mx = mx
        self.my = my
        self.xi = xi
        self.k1 = k1
        self.k2 = k2
        self.gamma1 = gamma1
        self.gamma2 = gamma2
        self.u0 = u0
        self.v0 = v0
        self.extrinsic = extrinsic
        self.ref_size = ref_size
        self.proj_upscale = proj_upscale
        self.rollings = rollings if rollings is not None \
            else torch.zeros(self.num_views, dtype=torch.int64)
        self.crop_size = crop_size if crop_size is not None else self.ref_size
        self.crop_offsets = crop_offsets if crop_offsets is not None \
            else torch.zeros((self.num_views, 2), dtype=torch.int64)
        self.downscale = downscale
        self.x = x
        self.mappings = mappings
        self.mask = mask
        self.visibility = visibility

        # self.debug()

    def debug(self):
        assert self.path.shape[0] == self.num_views, \
            f"Attributes 'path' and 'pos' must have the same length."

        assert self.has_opk != self.has_extrinsic, \
            f"Poses must either be provided as Omega-Phi-Kappa angles or as " \
            f"a 4x4 extrinsic matrix."

        if self.has_opk:
            assert self.opk.shape[0] == self.num_views, \
                f"Attributes 'pos' and 'opk' must have the same length."
            assert self.device == self.opk.device, \
                f"Discrepancy in the devices of 'pos' and 'opk' attributes. " \
                f"Please use `SameSettingImageData.to()` to set the device."

        if self.has_extrinsic:
            assert isinstance(self.extrinsic, torch.Tensor), \
                f"Expected a Tensor but got {type(self.extrinsic)} instead."
            assert self.extrinsic.shape == (self.num_views, 4, 4), \
                f"Expected a ({self.num_views}, 4, 4) Tensor but got " \
                f"{self.extrinsic.shape} instead."
            assert self.device == self.extrinsic.device, \
                f"Discrepancy in the devices of 'pos' and 'extrinsic' " \
                f"attributes. Please use `SameSettingImageData.to()` to set " \
                f"the device."

        if self.is_pinhole:
            for key in self._pinhole_keys:
                p = getattr(self, key)
                assert isinstance(p, torch.Tensor), \
                    f"Expected a Tensor but got {type(p)} instead."
                assert p.squeeze().shape == self.num_views, \
                    f"Expected '{key}' to be a ({self.num_views},) Tensor but " \
                    f"got {p.squeeze().shape} instead."
                assert p.device == self.device, \
                    f"Discrepancy in the devices of 'pos' and '{key}' " \
                    f"attributes. Please use `SameSettingImageData.to()` to " \
                    f"set the device."

        if self.is_fisheye:
            for key in self._fisheye_keys:
                p = getattr(self, key)
                assert isinstance(p, torch.Tensor), \
                    f"Expected a Tensor but got {type(p)} instead."
                assert p.squeeze().shape == self.num_views, \
                    f"Expected '{key}' to be a ({self.num_views},) Tensor but " \
                    f"got {p.squeeze().shape} instead."
                assert p.device == self.device, \
                    f"Discrepancy in the devices of 'pos' and '{key}' " \
                    f"attributes. Please use `SameSettingImageData.to()` to " \
                    f"set the device."

        assert len(tuple(self.ref_size)) == 2, \
            f"Expected len(ref_size)=2 but got {len(self.ref_size)} instead."
        assert self.proj_upscale >= 1, \
            f"Expected scalar larger than 1 but got {self.proj_upscale} " \
            f"instead."
        assert self.rollings.shape[0] == self.num_views, \
            f"Expected tensor of size {self.num_views} but got " \
            f"{self.rollings.shape[0]} instead."
        assert len(tuple(self.crop_size)) == 2, \
            f"Expected len(crop_size)=2 but got {len(self.crop_size)} instead."
        assert all(a <= b for a, b in zip(self.crop_size, self.ref_size)), \
            f"Expected size smaller than {self.ref_size} but got " \
            f"{self.crop_size} instead."
        assert self.crop_offsets.shape == (self.num_views, 2), \
            f"Expected tensor of shape {(self.num_views, 2)} but got " \
            f"{self.crop_offsets.shape} instead."
        assert self._downscale >= 1, \
            f"Expected scalar larger than 1 but got {self._downscale} instead."

        if self.x is not None:
            assert isinstance(self.x, torch.Tensor), \
                f"Expected a tensor of image features but got " \
                f"{type(self.x)} instead."
            assert self.x.shape[0] == self.num_views \
                   and self.x.shape[2] == self.img_size[1] \
                   and self.x.shape[3] == self.img_size[0], \
                f"Expected a tensor of shape ({self.num_views}, :, " \
                f"{self.img_size[1]}, {self.img_size[0]}) but got " \
                f"{self.x.shape} instead."
            assert self.device == self.x.device, \
                f"Discrepancy in the devices of 'pos' and 'x' attributes. " \
                f"Please use `SameSettingImageData.to()` to set the device."

        if self.mappings is not None:
            assert isinstance(self.mappings, ImageMapping), \
                f"Expected an ImageMapping but got {type(self.mappings)} " \
                f"instead."
            unique_idx = torch.unique(self.mappings.images)
            img_idx = torch.arange(self.num_views, device=self.device)
            assert (unique_idx == img_idx).all(), \
                f"Image indices in the mappings do not match the " \
                f"SameSettingImageData image indices."
            if self.mappings.num_items > 0:
                w_max, h_max = self.mappings.pixels.max(dim=0).values
                assert w_max < self.crop_size[0] and h_max < self.crop_size[1], \
                    f"Max pixel values should be smaller than ({self.crop_size}) " \
                    f"but got ({w_max, h_max}) instead."
            assert self.device == self.mappings.device, \
                f"Discrepancy in the devices of 'pos' and 'mappings' " \
                f"attributes. Please use `SameSettingImageData.to()` to set " \
                f"the device."
            self.mappings.debug()

        if self.mask is not None:
            assert self.mask.dtype == torch.bool, \
                f"Expected a dtype=torch.bool but got dtype=" \
                f"{self.mask.dtype} instead."
            assert self.mask.shape == self.proj_size, \
                f"Expected mask of size {self.proj_size} but got " \
                f"{self.mask.shape} instead."
            assert self.device == self.mask.device, \
                f"Discrepancy in the devices of 'pos' and 'mask' attributes." \
                f" Please use `SameSettingImageData.to()` to set the device."

        if getattr(self, 'visibility', None) is not None:
            assert isinstance(self.visibility, VisibilityModel)
            assert self.visibility.img_size == self.proj_size

    def to_dict(self):
        return {key: getattr(self, key) for key in self._keys}

    @property
    def num_views(self):
        return self.pos.shape[0]

    @property
    def has_opk(self):
        return getattr(self, 'opk', None) is not None

    @property
    def has_extrinsic(self):
        return getattr(self, 'extrinsic', None) is not None

    @property
    def is_pinhole(self):
        return not any(
            getattr(self, a, None) is None for a in self._pinhole_keys)

    @property
    def is_fisheye(self):
        return not any(
            getattr(self, a, None) is None for a in self._fisheye_keys)

    @property
    def is_equirectangular(self):
        return self.has_opk and not self.is_pinhole and not self.is_fisheye

    @property
    def intrinsic_pinhole(self):
        """Generate the 4x4 intrinsic matrix based on fx, fy, mx and my.

        Credit: https://github.com/angeladai/3DMV
        """
        if not self.is_pinhole:
            raise ValueError(
                f"Cannot compute intrinsic matrix, please set "
                f"{self._pinhole_keys}.")
        intrinsic_ = torch.eye(4).repeat(self.num_views, 1, 1)
        intrinsic_[:, 0, 0] = self.fx
        intrinsic_[:, 1, 1] = self.fy
        intrinsic_[:, 0, 2] = self.mx
        intrinsic_[:, 1, 2] = self.my
        return intrinsic_

    @property
    def intrinsic_fisheye(self):
        """Generate the Nx7 matrix of intrinsic parameters xi, k1, k2, gamma1,
        gamma2, u0, v0 for fisheye camera.

        Credit: https://github.com/angeladai/3DMV
        """
        if not self.is_fisheye:
            raise ValueError(
                f"Cannot compute intrinsic matrix, please set "
                f"{self._fisheye_keys}.")
        return torch.stack([
            self.xi, self.k1, self.k2, self.gamma1, self.gamma2, self.u0,
            self.v0]).T

    @property
    def axes(self):
        if self.has_opk:
            rotations = torch.cat([
                pose_to_rotation_matrix_cuda(x).unsqueeze(0)
                for x in self.opk.view(-1, 3)], dim=0)
        elif self.has_extrinsic:
            rotations = self.extrinsic[:, :3, :3].transpose(1, 2)
        else:
            raise ValueError('No available pose information to compute axes.')
        return rotations

    @property
    def num_points(self):
        """Number of points implied by ImageMapping. Zero is 'mappings'
        is None.
        """
        return self.mappings.num_groups if self.mappings is not None else 0

    @property
    def img_size(self):
        """Current size of the 'x' and 'mappings'. Depends on the
        cropping size and the downsampling scale.
        """
        return tuple(int(x / self.downscale) for x in self.crop_size)

    @property
    def ref_size(self):
        """Initial size of the loaded image features and the mappings.

        This size is used as reference to characterize other
        SameSettingImageData attributes such as the crop offsets,
        resolution. As such, it should not be modified directly.
        """
        return self._ref_size

    @ref_size.setter
    @adjust_intrinsic
    def ref_size(self, ref_size):
        ref_size = tuple(ref_size)
        assert \
            (self.x is None and self.mappings is None and self.mask is None) \
            or self.ref_size == ref_size, \
            "Can't directly edit 'ref_size' if 'x', 'mappings' and 'mask' " \
            "are not all None."
        assert len(ref_size) == 2, \
            f"Expected len(ref_size)=2 but got {len(ref_size)} instead."
        # Warning: modifying 'ref_size', has the effect of resetting 'crop_size'
        self._ref_size = ref_size
        self.crop_size = ref_size

    @property
    def pixel_dtype(self):
        """Smallest torch dtype allowed by the resolution for encoding
        pixel coordinates.
        """
        for dtype in [torch.int16, torch.int32, torch.int64]:
            if torch.iinfo(dtype).max >= max(
                    self.ref_size[0], self.ref_size[1]):
                break
        return dtype

    @property
    def proj_upscale(self):
        """Upsampling scale factor of the projection map and mask size,
        with respect to 'ref_size'.

        Must follow: proj_upscale >= 1
        """
        return self._proj_upscale

    @proj_upscale.setter
    @adjust_intrinsic
    def proj_upscale(self, scale):
        assert (self.mask is None and self.mappings is None) \
               or self.proj_upscale == scale, \
            "Can't directly edit 'proj_upscale' if 'mask' and 'mappings' " \
            "are not both None."
        assert scale >= 1, \
            f"Expected scalar larger than 1 but got {scale} instead."
        # assert isinstance(scale, int), \
        #     f"Expected an int but got a {type(scale)} instead."
        # assert (scale & (scale-1) == 0) and scale != 0,\
        #     f"Expected a power of 2 but got {scale} instead."

        self._proj_upscale = scale

    @property
    def proj_size(self):
        """Size of the projection map and mask.

        This size is used to define the mask and initial mappings. It
        is defined by 'ref_size' and 'proj_upscale' and, as such, cannot
        be edited directly.
        """
        return tuple(int(x * self.proj_upscale) for x in self.ref_size)

    @property
    def rollings(self):
        """Rollings to apply to each image, with respect to the
        'ref_size' state.

        By convention, rolling is applied first, then cropping, then
        resizing. For that reason, rollings should be defined before
        'x' or 'mappings' are cropped or resized.
        """
        return self._rollings

    @rollings.setter
    def rollings(self, rollings):
        assert (self.x is None and self.mappings is None) \
               or (self.rollings == rollings).all(), \
            "Can't directly edit 'rollings' if 'x' or 'mappings' are " \
            "not both None. Consider using 'update_rollings'."
        assert rollings.dtype == torch.int64, \
            f"Expected dtype=torch.int64 but got dtype={rollings.dtype} " \
            f"instead."
        assert rollings.shape[0] == self.num_views, \
            f"Expected tensor of size {self.num_views} but got " \
            f"{rollings.shape[0]} instead."
        self._rollings = rollings.to(self.device)

    def update_rollings(self, rollings):
        """Update the rollings state of the SameSettingImageData, WITH
        RESPECT TO ITS REFERENCE STATE 'ref_size'.

        This assumes the images have a circular representation (ie that
        the first and last pixels along the width are adjacent in
        reality).

        Does not support prior cropping along the width or resizing.
        """
        # Make sure no prior cropping or resizing was applied to the
        # images and mappings
        assert self.ref_size[0] == self.img_size[0], \
            f"CenterRoll cannot operate if images and mappings " \
            f"underwent prior cropping or resizing."
        assert self.crop_size is None \
               or self.crop_size == self.ref_size, \
            f"CenterRoll cannot operate if images and mappings " \
            f"underwent prior cropping or resizing."
        assert self.downscale is None or self.downscale == 1, \
            f"CenterRoll cannot operate if images and mappings " \
            f"underwent prior cropping or resizing."

        # Edit the internal rollings attribute
        self._rollings = rollings

        # Roll the image features
        if self.x is not None:
            x = [torch.roll(im, roll.item(), dims=-1)
                 for im, roll in zip(self.x, self.rollings)]
            x = torch.cat([im.unsqueeze(0) for im in x])
            self.x = x

        # Roll the mappings
        if self.mappings is not None:
            # Expand the rollings
            pix_roll = self.rollings[self.mappings.images].repeat_interleave(
                self.mappings.values[1].pointers[1:]
                - self.mappings.values[1].pointers[:-1])

            # Recover the width pixel coordinates
            w_pix = self.mappings.pixels[:, 0].long()
            w_pix = (w_pix + pix_roll) % self.ref_size[0]
            w_pix = w_pix.type(self.pixel_dtype)

            # Apply pixel update
            self.mappings.pixels[:, 0] = w_pix

        # TODO: Roll the mask, intrinsics and extrinsics

        return self

    @property
    def crop_size(self):
        """Size of the cropping to apply to the 'ref_size' to obtain the
        current image cropping.

        This size is used to characterize 'x' and 'mappings'. As
        such, it should not be modified directly.
        """
        return self._crop_size

    @crop_size.setter
    def crop_size(self, crop_size):
        crop_size = tuple(crop_size)
        if self.crop_size == crop_size:
            return
        assert (self.x is None and self.mappings is None), \
            "Can't directly edit 'crop_size' if 'x' or 'mappings' are " \
            "not both None. Consider using 'update_cropping'."
        assert len(crop_size) == 2, \
            f"Expected len(crop_size)=2 but got {len(crop_size)} instead."
        assert crop_size[0] <= self.ref_size[0] \
               and crop_size[1] <= self.ref_size[1], \
            f"Expected size smaller than {self.ref_size} but got " \
            f"{crop_size} instead."
        self._crop_size = crop_size

    @property
    def mapping_size(self):
        """Image size for the mappings."""
        return self.crop_size

    @property
    def crop_offsets(self):
        """X-Y (width, height) offsets of the top-left corners of
        cropping boxes to apply to the 'ref_size' in order to obtain the
        current image cropping.

        These offsets must match the 'num_views' and is used to
        characterize 'x' and 'mappings'. As such, it should not be
        modified directly.
        """
        return self._crop_offsets

    @crop_offsets.setter
    @adjust_intrinsic
    def crop_offsets(self, crop_offsets):
        assert (self.x is None and self.mappings is None) \
               or (self.crop_offsets == crop_offsets).all(), \
            "Can't directly edit 'crop_offsets' if 'x' or 'mappings' are not " \
            "both None. Consider using 'update_cropping'."
        assert crop_offsets.dtype == torch.int64, \
            f"Expected dtype=torch.int64 but got dtype={crop_offsets.dtype} " \
            f"instead."
        assert crop_offsets.shape == (self.num_views, 2), \
            f"Expected tensor of shape {(self.num_views, 2)} but got " \
            f"{crop_offsets.shape} instead."
        self._crop_offsets = crop_offsets.to(self.device)

    def update_cropping(self, crop_size, crop_offsets):
        """Update the cropping state of the SameSettingImageData, WITH
        RESPECT TO ITS CURRENT STATE 'img_size'.

        Parameters crop_size and crop_offsets are resized to the
        'ref_size'

        Crop the 'x' and 'mappings', with respect to their current
        'img_size' (as opposed to the 'ref_size').
        """
        # Update the private 'crop_size' and 'crop_offsets' attributes
        # wrt 'ref_size'
        crop_offsets = crop_offsets.long()
        self._crop_size = tuple(int(x * self.downscale) for x in crop_size)
        self._crop_offsets = (
                self.crop_offsets + crop_offsets * self.downscale).long()

        # Update the images' cropping
        #   - Image features have format: BxCxHxW
        #   - Crop size has format: (W, H)
        #   - Crop offsets have format: (W, H)
        if self.x is not None:
            x = [
                im[:, o[1]:o[1] + crop_size[1], o[0]:o[0] + crop_size[0]]
                for im, o in zip(self.x, crop_offsets)]
            x = torch.cat([im.unsqueeze(0) for im in x])
            self.x = x

        # Update the mappings
        if self.mappings is not None:
            self.mappings = self.mappings.crop(crop_size, crop_offsets)

        return self

    @property
    def downscale(self):
        """Downsampling scale factor of the current image resolution,
        with respect to the initial image size 'ref_size'.

        Must follow: scale >= 1
        """
        return self._downscale

    @downscale.setter
    def downscale(self, scale):
        assert (self.x is None and self.mappings is None) \
               or self.downscale == scale, \
            "Can't directly edit 'downscale' if 'x' or 'mappings' are " \
            "not both None. Setting 'x' will automatically adjust the " \
            "scale."
        assert scale >= 1, \
            f"Expected scalar larger than 1 but got {scale} instead."
        # assert isinstance(scale, int), \
        #     f"Expected an int but got a {type(scale)} instead."
        # assert (scale & (scale-1) == 0) and scale != 0,\
        #     f"Expected a power of 2 but got {scale} instead."
        self._downscale = scale

    @property
    def x(self):
        """Tensor of loaded image features with shape NxCxHxW, where
        N='num_views' and (W, H)='img_size'. Can be None if no image
        features were loaded.

        For clean load, consider using 'SameSettingImageData.load()'.
        """
        return self._x

    @x.setter
    def x(self, x):
        if x is None:
            self._x = None
            return

        assert isinstance(x, torch.Tensor), \
            f"Expected a tensor of image features but got {type(x)} " \
            f"instead."
        assert x.shape[0] == self.num_views, \
            f"Expected a tensor of shape ({self.num_views}, :, " \
            f"{self.img_size[1]}, {self.img_size[0]}) but got " \
            f"{x.shape} instead."
        # TODO: quick fix. Investigate why this occasionally crashes
        # assert x.shape[2:][::-1] == self.img_size, \
        #     f"Expected a tensor of shape ({self.num_views}, :, " \
        #     f"{self.img_size[1]}, {self.img_size[0]}) but got " \
        #     f"{x.shape} instead."

        # TODO: treat scales independently. Careful with min or max
        #  depending on upscale and downlscale
        # Update internal attributes based on the input downscaled image
        # features. We assume the scale hase been changed homogeneously
        # on both width and height, but this could be wrong for some
        # special cases with down convolutions. For security, since we
        # use only a single scalar to describe scale, we use the largest
        # rescaling so that mappings do not go out of frame.
        scale_x = self.img_size[0] / x.shape[3]
        scale_y = self.img_size[1] / x.shape[2]
        scale = max(scale_x, scale_y)
        self._downscale = self.downscale * scale
        self._x = x.to(self.device)

    @property
    def mappings(self):
        """ImageMapping data mapping 3D points to the images.

        The state of the mappings is closely linked to the state of the
        images. The image indices must agree with 'num_views', the
        pixel coordinates must correspond to the current 'img_size',
        scaling and cropping. As such, it is recommended not to
        manipulate the mappings directly.
        """
        return self._mappings

    @mappings.setter
    def mappings(self, mappings):
        if mappings is None:
            self._mappings = None
            return

        assert isinstance(mappings, ImageMapping), \
            f"Expected an ImageMapping but got {type(mappings)} instead."
        # TODO: these calls to torch.unique and torch.Tensor.max()
        #  are particularly computation-intensive. They tend to slow
        #  down item selection for large datasets such as S3DIS.
        #  For now, I choose to prioritize speed over these
        #  sanity-checks.
        # unique_idx = torch.unique(mappings.images)
        # img_idx = torch.arange(self.num_views, device=self.device)
        # assert (unique_idx == img_idx).all(), \
        #     f"Image indices in the mappings do not match the " \
        #     f"SameSettingImageData image indices."
        # if mappings.num_items > 0:
        #     w_max, h_max = mappings.pixels.max(dim=0).values
        #     assert w_max < self.img_size[0] and h_max < self.img_size[1], \
        #         f"Max pixel values should be smaller than ({self.img_size}) " \
        #         f"but got ({w_max, h_max}) instead."
        self._mappings = mappings.to(self.device)

    def select_points(self, idx, mode='pick'):
        """Update the 3D points sampling. Typically called after a 3D
        sampling or strided convolution layer in a 3D CNN encoder. For
        mappings to preserve their meaning, the corresponding 3D points
        are assumed to have been sampled with the same index.

        To update the 3D resolution in the modality data and mappings,
        two methods - ruled by the `mode` parameter - may be used:
        picking or merging.

          - 'pick' (default): only a subset of points is sampled, the
            rest is discarded. In this case, a 1D indexing array must be
            provided.

          - 'merge': points are agglomerated. The mappings are combined,
            duplicates are removed. If any other value (such as
            mapping features) is present in the mapping, the value
            of one of the duplicates is picked at random. In this case,
            the correspondence map for the N points in the mapping must
            be provided as a 1D array of size N such that i -> idx[i].

        Returns a new SameSettingImageData object.
        """
        # Convert idx to a convenient indexing format
        idx = tensor_idx(idx).to(self.device)

        # Work on a clone of self, to avoid in-place modifications.
        # Images are not affected if no mappings are present or idx is
        # None
        if self.mappings is None or idx is None or idx.shape[0] == 0:
            return self.clone()

        # If no images, still need to preserve the number of points in
        # the mappings
        if len(self) == 0:
            images = self.clone()
            # TODO: quick fix. Investigate why this occasionally crashes
            # images.mappings.pointers = torch.zeros(
            #     idx.shape[0] + 1, dtype=torch.long, device=self.device)
            return images

        # Picking mode by default
        if mode == 'pick':
            # Select mappings wrt the point index
            mappings = self.mappings.select_points(idx, mode=mode)

            # Select the images used in the mappings. Selected images
            # are sorted by their order in image_indices. Mappings'
            # image indices will also be updated to the new ones.
            # Mappings are temporarily separating from self as they
            # will be affected by the indexing on images.
            seen_image_idx = lexunique(mappings.images) \
                if mappings.num_items > 0 else []
            self_mappings = self.mappings
            self.mappings = None
            images = self[seen_image_idx]
            images.mappings = mappings.select_images(seen_image_idx)
            self.mappings = self_mappings

        # Merge mode
        elif mode == 'merge':
            try:
                assert idx.shape[0] == self.num_points > 0, \
                    f"Merge correspondences has size {idx.shape[0]} but size " \
                    f"{self.num_points} was expected."
                assert (torch.arange(idx.max() + 1, device=self.device)
                        == torch.unique(idx)).all(), \
                    "Merge correspondences must map to a compact set of " \
                    "indices."
            except:
                # TODO: quick fix. Investigate why this occasionally crashes
                return self.clone()

            # Select mappings wrt the point index
            # Images are not modified, since the 'merge' mode
            # guarantees no image is discarded
            images = self.clone()
            images.mappings = images.mappings.select_points(idx, mode=mode)

        else:
            raise ValueError(f"Unknown point selection mode '{mode}'.")

        return images

    def select_views(self, view_mask):
        """Select the views. Typically called when selecting views based
        on their mapping features. So as to preserve the views ordering,
        view_mask is assumed to be a boolean mask over views.

        The mappings are updated so as to remove views to images absent
        from the view_mask and change the image indexing to respect the
        new order.

        To update the views in the modality data and mappings, the image
        may be subselected if any is absent from the selected mappings.

        Returns a new SameSettingImageData object.
        """

        # Images are not affected if no mappings are present or
        # view_mask is None or all True
        if self.mappings is None or view_mask is None or torch.all(view_mask) \
                or len(self) == 0:
            return self.clone()

        # Select mappings wrt the point index
        mappings, seen_image_idx = self.mappings.select_views(view_mask)

        # Select the images used in the mappings. Selected images
        # are sorted by their order in image_indices. Mappings'
        # image indices will also be updated to the new ones.
        # Mappings are temporarily removed from the images as they
        # will be affected by the indexing on images.
        if seen_image_idx is not None:
            self_mappings = self.mappings
            self.mappings = None
            images = self[seen_image_idx]
            self.mappings = self_mappings
        else:
            self_mappings = self.mappings
            self.mappings = None
            images = self.clone()
            self.mappings = self_mappings
        images.mappings = mappings

        return images

    @property
    def mask(self):
        """Boolean mask used for 3D points projection in the images.

        If not None, must be a BoolTensor of size 'proj_size'.
        """
        return self._mask

    @mask.setter
    def mask(self, mask):
        if mask is None:
            self._mask = None
        else:
            assert mask.dtype == torch.bool, \
                f"Expected a dtype=torch.bool but got dtype={mask.dtype} " \
                f"instead."
            assert mask.shape == self.proj_size, \
                f"Expected mask of size {self.proj_size} but got " \
                f"{mask.shape} instead."
            self._mask = mask.to(self.device)

    def load(self, show_progress=False):
        """Load images to the 'x' attribute.

        Images are batched into a tensor of size NxCxHxW, where
        N='num_views' and (W, H)='img_size'. They are read with
        respect to their order in 'path', resized to 'ref_size', rolled
        with 'rollings', cropped with 'crop_size' and 'crop_offsets'
        and subsampled by 'downscale'.
        """
        self._x = self.read_images(
            size=self.ref_size,
            rollings=self.rollings,
            crop_size=self.crop_size,
            crop_offsets=self.crop_offsets,
            downscale=self.downscale,
            show_progress=show_progress).to(self.device)
        return self

    def read_images(
            self, idx=None, size=None, rollings=None, crop_size=None,
            crop_offsets=None, downscale=None, show_progress=False):
        # TODO: faster read with multiprocessing:
        #  https://stackoverflow.com/questions/19695249/load-just-part-of-an-image-in-python
        #  https://towardsdatascience.com/10x-faster-parallel-python-without-python-multiprocessing-e5017c93cce1
        """
        Read images and batch them into a tensor of size BxCxHxW.

        Images are indexed with 'idx' with respect to their order in
        'path', then resized to 'size', then rolled with 'rollings',
        before being cropped with 'crop_size' and 'crop_offsets' and
        subsampled by 'downscale'.
        """
        # Index to select part of the images in 'path'
        if idx is None:
            idx = np.arange(self.num_views)
        elif isinstance(idx, int):
            idx = np.array([idx])
        elif isinstance(idx, torch.Tensor):
            idx = np.asarray(idx.cpu())
        elif isinstance(idx, slice):
            idx = np.arange(self.num_views)[idx]
        if len(idx.shape) < 1:
            idx = np.array([idx])

        # Size to which the images should be reshaped
        if size is None:
            size = self.img_size

        # Rollings of the images
        if rollings is not None:
            assert rollings.dtype == torch.int64, \
                f"Expected dtype=torch.int64 but got dtype={rollings.dtype} " \
                f"instead."
            assert rollings.shape[0] == idx.shape[0], \
                f"Expected tensor of shape {idx.shape[0]} but got " \
                f"{rollings.shape[0]} instead."
        else:
            rollings = torch.zeros(idx.shape[0]).long()

        # Cropping boxes size and offsets
        # XAND(crop_size and crop_offsets)
        assert bool(crop_size) == bool(crop_offsets is not None), \
            f"If either 'crop_size' or 'crop_offsets' is specified, both " \
            f"must be specified."
        if crop_size is not None:
            crop_size = tuple(crop_size)
            assert len(crop_size) == 2, \
                f"Expected len(crop_size)=2 but got {len(crop_size)} instead."
            assert all(a <= b for a, b in zip(crop_size, size)), \
                f"Expected crop_size to be smaller than size but got " \
                f"size={size} and crop_size={crop_size} instead."
            assert crop_offsets.dtype == torch.int64, \
                f"Expected dtype=torch.int64 but got dtype=" \
                f"{crop_offsets.dtype} instead."
            assert crop_offsets.shape == (idx.shape[0], 2), \
                f"Expected tensor of shape {(idx.shape[0], 2)} but got " \
                f"{crop_offsets.shape} instead."
        else:
            crop_size = size
            crop_offsets = torch.zeros((idx.shape[0], 2)).long()

        # Downsampling after cropping
        if downscale is not None:
            assert downscale >= 1, \
                f"Expected scalar larger than 1 but got {downscale} instead."

        # Read images from files
        path_enum = tq(self.path[idx]) if show_progress else self.path[idx]
        images = [Image.open(p).convert('RGB').resize(size) for p in path_enum]

        # Local helper to roll a PIL image sideways
        # source: https://pillow.readthedocs.io
        def pil_roll(image, delta):
            xsize, ysize = image.size

            delta = delta % xsize
            if delta == 0:
                return image

            part1 = image.crop((0, 0, delta, ysize))
            part2 = image.crop((delta, 0, xsize, ysize))
            part1.load()
            part2.load()
            image.paste(part2, (0, 0, xsize - delta, ysize))
            image.paste(part1, (xsize - delta, 0, xsize, ysize))
            return image

        # Roll the images
        images = [pil_roll(im, r.item())
                  for im, r in zip(images, rollings.cpu())]

        # Crop and resize
        if downscale is None:
            w, h = crop_size
            images = [im.crop((left, top, left + w, top + h))
                      for im, (left, top)
                      in zip(images, np.asarray(crop_offsets.cpu()))]
        else:
            end_size = tuple(int(x / downscale) for x in crop_size)
            w, h = crop_size
            images = [im.resize(end_size, box=(left, top, left + w, top + h))
                      for im, (left, top)
                      in zip(images, np.asarray(crop_offsets.cpu()))]

        # Convert to torch batch
        images = torch.from_numpy(np.stack([np.asarray(im) for im in images]))
        images = images.permute(0, 3, 1, 2)

        return images

    def __len__(self):
        """Returns the number of image views in the
        SameSettingImageData.
        """
        return self.num_views

    def __getitem__(self, idx):
        """Indexing mechanism.

        Returns a new copy of the indexed SameSettingImageData.
        Supports torch and numpy indexing. For practical reasons, we
        don't want to have duplicate images in the SameSettingImageData,
        so indexing with duplicates
        will raise an error.
        """
        idx = tensor_idx(idx).to(self.device)
        assert idx.unique().numel() == idx.shape[0], \
            f"Index must not contain duplicates."
        idx_numpy = np.asarray(idx.cpu())

        return self.__class__(
            path=self.path[idx_numpy],
            pos=self.pos[idx],
            opk=self.opk[idx] if self.has_opk else None,
            extrinsic=self.extrinsic[idx] if self.has_extrinsic else None,
            fx=self.fx[idx] if self.is_pinhole else None,
            fy=self.fy[idx] if self.is_pinhole else None,
            mx=self.mx[idx] if self.is_pinhole else None,
            my=self.my[idx] if self.is_pinhole else None,
            xi=self.xi[idx] if self.is_fisheye else None,
            k1=self.k1[idx] if self.is_fisheye else None,
            k2=self.k2[idx] if self.is_fisheye else None,
            gamma1=self.gamma1[idx] if self.is_fisheye else None,
            gamma2=self.gamma2[idx] if self.is_fisheye else None,
            u0=self.u0[idx] if self.is_fisheye else None,
            v0=self.v0[idx] if self.is_fisheye else None,
            ref_size=copy.deepcopy(self.ref_size),
            proj_upscale=copy.deepcopy(self.proj_upscale),
            downscale=copy.deepcopy(self.downscale),
            crop_size=copy.deepcopy(self.crop_size),
            crop_offsets=self.crop_offsets[idx],
            x=self.x[idx] if self.x is not None else None,
            mappings=self.mappings.select_images(idx)
            if self.mappings is not None else None,
            mask=self.mask.clone() if self.mask is not None else None,
            visibility=copy.deepcopy(self.visibility) if hasattr(self, 'visibility') else None)

    def __iter__(self):
        """Iteration mechanism.

        Looping over the SameSettingImageData will return an
        SameSettingImageData for each individual image view.
        """
        i: int
        for i in range(self.__len__()):
            yield self[i]

    def __repr__(self):
        return f"{self.__class__.__name__}(num_views={self.num_views}, " \
               f"num_points={self.num_points}, device={self.device})"

    def clone(self):
        """Returns a shallow copy of self, except for 'x' and
        'mappings', which are cloned as they may carry gradients.
        """
        out = copy.copy(self)
        out._x = self.x.clone() if self.x is not None \
            else None
        out._mappings = self.mappings.clone() if self.mappings is not None \
            else None
        return out

    def to(self, device):
        """Set torch.Tensor attributes device."""
        out = self.__class__(
            path=self.path, pos=self.pos.to(device),
            opk=self.opk.to(device) if self.has_opk else None,
            extrinsic=self.extrinsic.to(device) if self.has_extrinsic else None,
            fx=self.fx.to(device) if self.is_pinhole else None,
            fy=self.fy.to(device) if self.is_pinhole else None,
            mx=self.mx.to(device) if self.is_pinhole else None,
            my=self.my.to(device) if self.is_pinhole else None,
            xi=self.xi.to(device) if self.is_fisheye else None,
            k1=self.k1.to(device) if self.is_fisheye else None,
            k2=self.k2.to(device) if self.is_fisheye else None,
            gamma1=self.gamma1.to(device) if self.is_fisheye else None,
            gamma2=self.gamma2.to(device) if self.is_fisheye else None,
            u0=self.u0.to(device) if self.is_fisheye else None,
            v0=self.v0.to(device) if self.is_fisheye else None,
            ref_size=self.ref_size, proj_upscale=self.proj_upscale,
            downscale=self.downscale, rollings=self.rollings.to(device),
            crop_size=self.crop_size, crop_offsets=self.crop_offsets.to(device),
            visibility=self.visibility)
        out._x = self.x.to(device) if self.x is not None else None
        out._mappings = self.mappings.to(device) if self.mappings is not None \
            else None
        out._mask = self.mask.to(device) if self.mask is not None else None
        return out

    @property
    def device(self):
        """Get the device of the torch.Tensor attributes."""
        return self.pos.device

    @property
    def settings_hash(self):
        """Produces a hash of the shared SameSettingImageData settings
        (except for the mask). This hash can be used as an identifier
        to characterize the SameSettingImageData for Batching
        mechanisms.
        """
        # Assert shared keys are the same for all items
        keys = tuple(
            set(SameSettingImageData._shared_keys)
            - {SameSettingImageData._mask_key}
            - {SameSettingImageData._visi_key})
        return hash(tuple(getattr(self, k) for k in keys))

    @staticmethod
    def get_batch_type():
        """Required by MMData.from_mm_data_list."""
        return SameSettingImageBatch

    @property
    def feature_map_indexing(self):
        """Return the indices for extracting mapped data from the
        corresponding batch of image feature maps.

        The batch of image feature maps X is expected to have the shape
        `[B, C, H, W]`. The returned indexing object idx is intended to
        be used for recovering the mapped features as: `X[idx]`.
        """
        if self.mappings is not None:
            return self.mappings.feature_map_indexing
        return None

    @property
    def atomic_csr_indexing(self):
        """Return the indices that will be used for atomic-level pooling
        on CSR-formatted data.
        """
        if self.mappings is not None:
            return self.mappings.atomic_csr_indexing
        return None

    @property
    def view_csr_indexing(self):
        """Return the indices that will be used for view-level pooling
        on CSR-formatted data.
        """
        if self.mappings is not None:
            return self.mappings.view_csr_indexing
        return None

    @property
    def mapping_features(self):
        """Return the mapping features carried by the mappings."""
        return self.mappings.features

    def get_mapped_features(self, interpolate=False):
        """Return the mapped features, with optional interpolation. If
        `interpolate=False`, the mappings will be adjusted to
        `self.img_size`: the current size of the feature map `self.x`.
        """
        # Compute the feature map's sampling ratio between the input
        # `mapping_size` and the current `img_size`
        # TODO: treat scales independently. Careful with min or max
        #  depending on upscale and downscale
        scale = 1 / self.downscale

        # If not interpolating, set the mapping to the proper scale
        mappings = self.mappings if interpolate \
            else self.mappings.rescale_images(scale)

        # Index the features with/without interpolation
        if interpolate and scale != 1:
            resolution = torch.Tensor([self.mapping_size]).to(self.device)
            coords = mappings.pixels / (resolution - 1)
            coords = coords[:, [1, 0]]  # pixel mappings are in (W, H) format
            batch = mappings.feature_map_indexing[0]
            x = sparse_interpolation(self.x, coords, batch)
        else:
            x = self.x[mappings.feature_map_indexing]

        return x


class SameSettingImageBatch(SameSettingImageData):
    """Wrapper class of SameSettingImageData to build a batch from a
    list of SameSettingImageData and reconstruct it afterwards.

    Each SameSettingImageData in the batch is assumed to refer to
    different Data objects in its mappings. For that reason, if the
    SameSettingImageData have mappings, they will also be batched with
    their point ids reindexed. For consistency, this implies that
    associated Data points are expected to be batched in the same order.
    """

    def __init__(self, **kwargs):
        super(SameSettingImageBatch, self).__init__(**kwargs)
        self.__sizes__ = None

    @property
    def batch_pointers(self):
        return np.cumsum(np.concatenate(([0], self.__sizes__))) \
            if self.__sizes__ is not None else None

    @property
    def batch_items_sizes(self):
        return self.__sizes__ if self.__sizes__ is not None else None

    @property
    def num_batch_items(self):
        return len(self.__sizes__) if self.__sizes__ is not None else None

    @staticmethod
    def from_data_list(image_data_list):
        assert isinstance(image_data_list, list) and len(image_data_list) > 0
        assert all(isinstance(x, SameSettingImageData)
                   for x in image_data_list)

        # Recover the attributes of the first SameSettingImageData to
        # compare the shared attributes with the other
        # SameSettingImageData
        batch_dict = image_data_list[0].to_dict()
        sizes = [image_data_list[0].num_views]
        for key in SameSettingImageData._own_keys:
            batch_dict[key] = [batch_dict[key]]

        # Only stack if all SameSettingImageData have the same shared
        # attributes. Except for the 'mask' attribute, for which the
        # value of the first SameSettingImageData is used for the
        # whole batch. This is because masks may differ slightly when
        # computed statistically with NonStaticImageMask.
        if len(image_data_list) > 1:

            # Make sure shared keys are the same across the batch
            hash_ref = image_data_list[0].settings_hash
            assert all(im.settings_hash == hash_ref
                       for im in image_data_list), \
                f"All SameSettingImageData values for shared keys " \
                f"{SameSettingImageData._shared_keys} must be the same " \
                f"(except for the 'mask')."

            for image_data in image_data_list[1:]:

                # Prepare stack keys for concatenation or batching
                image_dict = image_data.to_dict()
                for key, value in [(k, v) for (k, v) in image_dict.items()
                                   if k in SameSettingImageData._own_keys]:
                    batch_dict[key] += [value]

                # Prepare the sizes for items recovery with
                # .to_data_list
                sizes.append(image_data.num_views)

        # Concatenate numpy array attributes
        for key in SameSettingImageData._numpy_keys:
            batch_dict[key] = np.concatenate(batch_dict[key])

        # Concatenate torch array attributes. Special care needed here
        # for backward compatibility with former version of
        # SameSettingImageData not holding intrinsic nor extrinsic
        # attributes
        for key in SameSettingImageData._torch_keys:
            try:
                batch_dict[key] = torch.cat(batch_dict[key])
            except:
                batch_dict[key] = None

        # Concatenate images, unless one of the items does not have
        # image features
        if any(img is None for img in batch_dict[SameSettingImageData._x_key]):
            batch_dict[SameSettingImageData._x_key] = None
        else:
            batch_dict[SameSettingImageData._x_key] = torch.cat(
                batch_dict[SameSettingImageData._x_key])

        # Batch mappings, unless one of the items does not have mappings
        if any(mpg is None
               for mpg in batch_dict[SameSettingImageData._map_key]):
            batch_dict[SameSettingImageData._map_key] = None
        else:
            batch_dict[SameSettingImageData._map_key] = \
                ImageMappingBatch.from_csr_list(
                    batch_dict[SameSettingImageData._map_key])

        # Initialize the batch from dict and keep track of the item
        # sizes
        batch = SameSettingImageBatch(**batch_dict)
        batch.__sizes__ = np.array(sizes)

        return batch

    def to_data_list(self):
        if self.__sizes__ is None:
            raise RuntimeError(
                'Cannot reconstruct image data list from batch because '
                'the batch object was not created using '
                '`SameSettingImageBatch.from_data_list()`.')

        batch_pointers = self.batch_pointers
        return [self[batch_pointers[i]:batch_pointers[i + 1]]
                for i in range(self.num_batch_items)]


class ImageData:
    """Holder for SameSettingImageData items. Useful when
    SameSettingImageData can't be batched together because their
    internal settings differ. Default format for handling image
    attributes, features and mappings in multimodal models and modules.
    """

    def __init__(self, image_list: List[SameSettingImageData]):
        self._list = image_list
        # self.debug()

    @property
    def num_settings(self):
        return len(self)

    @property
    def num_views(self):
        return sum([im.num_views for im in self])

    @property
    def num_points(self):
        return self[0].num_points if len(self) > 0 else 0

    @property
    def x(self):
        return [im.x for im in self]

    @x.setter
    def x(self, x_list):
        assert x_list is None or isinstance(x_list, list), \
            f"Expected a List but got {type(x_list)} instead."

        if x_list is None or len(x_list) == 0:
            x_list = [None] * self.num_settings

        for im, x in zip(self, x_list):
            im.x = x

    def debug(self):
        assert isinstance(self._list, list), \
            f"Expected a list of SameSettingImageData but got " \
            f"{type(self._list)} instead."
        assert all(isinstance(im, SameSettingImageData) for im in self), \
            f"All list elements must be of type SameSettingImageData."
        # Remove any empty SameSettingImageData from the list
        #         self._list = [im for im in self._list if im.num_views > 0]
        assert all(im.num_points == self.num_points for im in self), \
            "All SameSettingImageData mappings must refer to the same Data. " \
            "Hence, all must have the same number of points in their mappings."
        assert len(set([im.settings_hash for im in self])) == len(self), \
            "All SameSettingImageData in ImageData must have " \
            "different settings. SameSettingImageData with the same " \
            "settings are expected to be grouped together in the same " \
            "SameSettingImageData.)"
        for im in self:
            im.debug()

    def __len__(self):
        return len(self._list)

    def __getitem__(self, idx):
        if self.__len__() == 0:
            raise ValueError(
                f'{self} cannot be indexed because it has length 0.')

        # TODO: only return self.__class__ data from this ? Isn't it
        #  awkward to change classes for integer indexation only ?
        if isinstance(idx, int) and idx < self.__len__():
            return self._list[idx]
        else:
            return self.__class__([
                self._list[i] for i in tensor_idx(idx).tolist()])

    def __iter__(self):
        for i in range(self.__len__()):
            yield self[i]

    def __repr__(self):
        return f"{self.__class__.__name__}(num_settings={self.num_settings}, " \
               f"num_views={self.num_views}, num_points={self.num_points}, " \
               f"device={self.device})"

    def select_points(self, idx, mode='pick'):
        return self.__class__([
            im.select_points(idx, mode=mode) for im in self])

    def select_views(self, view_mask_list):
        assert isinstance(view_mask_list, list), \
            "Expected a list of view masks."
        return self.__class__([
            im.select_views(view_mask)
            for im, view_mask in zip(self, view_mask_list)])

    def load(self):
        self._list = [im.load() for im in self]
        return self

    def clone(self):
        return self.__class__([im.clone() for im in self])

    def to(self, device):
        out = self.clone()
        out._list = [im.to(device) for im in out]
        return out

    @property
    def device(self):
        return self[0].device if len(self) > 0 else 'cpu'

    @staticmethod
    def get_batch_type():
        """Required by MMData.from_mm_data_list."""
        return ImageBatch

    def get_mapped_features(self, interpolate=False):
        """Return the list of mapped features for each image, with
        optional interpolation. If `interpolate=False`, the mappings
        will be adjusted to `self.img_size`: the current size of the
        feature map `self.x`.
        """
        return [im.get_mapped_features(interpolate=interpolate) for im in self]

    @property
    def feature_map_indexing(self):
        """Return the indices for extracting mapped data from the
        corresponding batch of image feature maps.

        The batch of image feature maps X is expected to have the shape
        `[B, C, H, W]`. The returned indexing object idx is intended to
        be used for recovering the mapped features as: `X[idx]`.
        """
        return [im.feature_map_indexing for im in self]

    @property
    def atomic_csr_indexing(self):
        """Return the indices that will be used for atomic-level pooling
        on CSR-formatted data.
        """
        return [im.atomic_csr_indexing for im in self]

    @property
    def view_cat_sorting(self):
        """Return the sorting indices to arrange concatenated view-level
        features to a CSR-friendly order wrt to points.
        """
        # Recover the expanded view idx for each SameSettingImageData
        # in self
        dense_idx_list = [
            torch.arange(im.num_points, device=self.device).repeat_interleave(
                im.view_csr_indexing[1:] - im.view_csr_indexing[:-1])
            for im in self]

        try:
            # Assuming the corresponding view features will be concatenated
            # in the same order as in self, compute the sorting indices to
            # arrange features wrt point indices, to facilitate CSR indexing
            sorting = torch.cat([idx for idx in dense_idx_list]).argsort()
        except:
            print(f'self : {self}')
            print(f'len(self) : {len(self)}')
            print(f'dense_idx_list : {dense_idx_list}')
            print(f'num_points : {[im.num_points for im in self]}')
            print(f'view_csr_indexing : {[im.view_csr_indexing for im in self]}')
            raise ValueError

        return sorting

    @property
    def view_cat_csr_indexing(self):
        """Return the indices that will be used for view-level pooling
        on CSR-formatted data. To sort concatenated view-level features,
        see 'view_cat_sorting'.
        """
        # Assuming the features have been concatenated and sorted as
        # aforementioned in 'view_cat_sorting' compute the new CSR
        # indices to be used for feature view-pooling
        view_csr_idx = torch.cat([
            im.view_csr_indexing.unsqueeze(dim=1)
            for im in self], dim=1).sum(dim=1)
        return view_csr_idx

    @property
    def mapping_features(self):
        """Return the mapping features carried by the mappings of each
        SameSettingImageData.
        """
        return [im.mapping_features for im in self]


class ImageBatch(ImageData):
    """Wrapper class of ImageData to build a batch from a list
    of ImageData and reconstruct it afterwards.

    Like SameSettingImageBatch, each ImageData in the batch here is
    assumed to refer to different Data objects. Hence, the point ids in
    ImageBatch mappings are reindexed. For consistency, this
    implies that associated Data points are expected to be batched in
    the same sorder.
    """

    def __init__(self, image_list: List[SameSettingImageData]):
        super(ImageBatch, self).__init__(image_list)
        self.__il_sizes__ = None
        self.__hashes__ = None
        self.__il_idx_dict__ = None
        self.__im_idx_dict__ = None
        self.__cum_pts__ = None

    @staticmethod
    def from_data_list(image_data_list):
        assert isinstance(image_data_list, list) and len(image_data_list) > 0
        assert all(isinstance(x, ImageData) for x in image_data_list)

        # Recover the list of unique hashes
        hashes = list(set([
            im.settings_hash
            for il in image_data_list
            for im in il]))
        hashes_idx = {h: i for i, h in enumerate(hashes)}

        # Recover the number of points in each ImageData
        n_pts = torch.LongTensor([il.num_points for il in image_data_list])
        cum_pts = torch.cumsum(torch.cat(
            (torch.LongTensor([0]), n_pts)), dim=0)

        # Recover the size of each input ImageData
        il_sizes = [len(il) for il in image_data_list]

        # ImageData idx in input list
        il_idx_dict = {h: [] for h in hashes}

        # SameSettingImageData idx in ImageData
        im_idx_dict = {h: [] for h in hashes}

        # Distribute the SameSettingImageData to its relevant hash
        batches = [[]] * len(hashes)
        for il_idx, il in enumerate(image_data_list):
            for im_idx, im in enumerate(il):
                h = im.settings_hash
                il_idx_dict[h].append(il_idx)
                im_idx_dict[h].append(im_idx)
                batches[hashes_idx[h]] = batches[hashes_idx[h]] + [im]

        # Batch the SameSettingImageData for each hash
        batches = [SameSettingImageBatch.from_data_list(x) for x in batches]

        # Update the ImageBatches' mappings pointers to account for
        # global points reindexing
        for h, im in zip(hashes, batches):
            if im.num_points > 0:
                global_idx = torch.cat(
                    [torch.arange(cum_pts[il_idx], cum_pts[il_idx + 1])
                     for il_idx in il_idx_dict[h]], dim=0)
                im.mappings.insert_empty_groups(global_idx,
                                                num_groups=cum_pts[-1])

        msi_batch = ImageBatch(batches)
        msi_batch.__il_sizes__ = il_sizes
        msi_batch.__hashes__ = hashes
        msi_batch.__il_idx_dict__ = il_idx_dict
        msi_batch.__im_idx_dict__ = im_idx_dict
        msi_batch.__cum_pts__ = cum_pts

        return msi_batch

    def to_data_list(self):
        assert (self.__il_sizes__ is not None
                and self.__hashes__ is not None
                and self.__il_idx_dict__ is not None
                and self.__im_idx_dict__ is not None
                and self.__cum_pts__ is not None), \
            "Cannot reconstruct the list of MultiSettingImages because " \
            "the ImageBatch was not created using " \
            "'ImageBatch.from_data_list'."

        # Initialize the MultiSettingImages
        msi_list = [[None] * s for s in self.__il_sizes__]

        for h, ib in zip(self.__hashes__, self):
            # Restore the individual SameSettingImageData from the
            # SameSettingImageBatch
            for il_idx, im_idx, im in zip(
                    self.__il_idx_dict__[h],
                    self.__im_idx_dict__[h],
                    ib.to_data_list()):
                # Restore the point ids in the mappings
                start = self.__cum_pts__[il_idx]
                end = self.__cum_pts__[il_idx + 1]
                im.mappings = im.mappings[start:end]

                # Update the list of MultiSettingImages with each
                # SameSettingImageData in its original position
                msi_list[il_idx][im_idx] = im

        # Convert to MultiSettingImage
        return [ImageData(x) for x in msi_list]


class ImageMapping(CSRData):
    """CSRData format for point-image-pixel mappings.

    Example
    -------
    import torch
    from torch_points3d.core.multimodal.image import ImageMapping
    from torch_points3d.core.multimodal.csr import CSRData

    n_points = 3
    n_views = 12
    n_pixels = 1000

    indices = torch.sort(torch.randint(0, size=(n_views,), high=n_points))[0]
    float_values = torch.rand(n_views)
    indices_nested = torch.sort(torch.randint(0, size=(n_pixels,), high=n_views))[0]
    csr_nested = CSRData(indices_nested, torch.arange(indices_nested.shape[0]), dense=True)

    ImageMapping(indices, float_values, csr_nested, dense=True)
    """

    @staticmethod
    def from_dense(point_ids, image_ids, pixels, features, num_points=None):
        """Recommended method for building an ImageMapping from dense
        data.
        """
        assert point_ids.ndim == 1, \
            'point_ids and image_ids must be 1D tensors'
        assert point_ids.shape == image_ids.shape, \
            'point_ids and image_ids must have the same shape'
        assert point_ids.shape[0] == pixels.shape[0], \
            'pixels and indices must have the same shape'
        assert features is None or point_ids.shape[0] == features.shape[0], \
            'point_ids and features must have the same shape'

        # Sort by point_ids first, image_ids second
        idx_sort = lexargsort(point_ids, image_ids)
        image_ids = image_ids[idx_sort]
        point_ids = point_ids[idx_sort]
        pixels = pixels[idx_sort]
        if features is not None:
            features = features[idx_sort]
        del idx_sort

        # Convert to "nested CSRData" format.
        # Compute point-image pointers in the pixels array.
        # NB: The pointers are marked by non-successive point-image ids.
        #     Watch out for overflow in case the point_ids and
        #     image_ids are too large and stored in 32 bits.
        composite_ids = CompositeTensor(
            point_ids, image_ids, device=point_ids.device)
        image_pixel_mappings = CSRData(composite_ids.data, pixels, dense=True)
        del composite_ids

        # Compress point_ids and image_ids by taking the last value of
        # each pointer. For features, take the mean across the pixel
        # masks
        image_ids = image_ids[image_pixel_mappings.pointers[1:] - 1]
        point_ids = point_ids[image_pixel_mappings.pointers[1:] - 1]
        if features is not None:
            features = torch_scatter.segment_csr(
                features, image_pixel_mappings.pointers, reduce='mean')

        # Instantiate the main CSRData object
        # Compute point pointers in the image_ids array
        if features is None:
            mapping = ImageMapping(
                point_ids, image_ids, image_pixel_mappings, dense=True,
                is_index_value=[True, False])
        else:
            mapping = ImageMapping(
                point_ids, image_ids, image_pixel_mappings, features,
                dense=True, is_index_value=[True, False, False])

        # Some points may have been seen by no image so we need to
        # inject 0-sized pointers to account for these.
        # NB: we assume all relevant points are present in
        # range(num_points), if a point with an id larger than
        # num_points were to exist, we would not be able to take it
        # into account in the pointers.
        if num_points is None or num_points < point_ids.max() + 1:
            num_points = point_ids.max() + 1

        # Compress point_ids by taking the last value of each pointer
        point_ids = point_ids[mapping.pointers[1:] - 1]
        mapping = mapping.insert_empty_groups(
            point_ids, num_groups=num_points)

        return mapping

    def debug(self):
        # CSRData debug
        super(ImageMapping, self).debug()

        # ImageMapping-specific debug
        assert len(self.values) == 2 or self.has_features, \
            f"CSRData format does not match that of ImageMapping: " \
            f"len(values) should be 2 or 3 but is {len(self.values)}."
        assert isinstance(self.values[1], CSRData), \
            f"CSRData format does not match that of ImageMapping: " \
            f"values[1] is {type(self.values[1])} but should inherit " \
            f"from CSRData"
        assert len(self.values[1].values) == 1, \
            f"CSRData format does not match that of ImageMapping: " \
            f"len(values[1].values) should be 1 but is " \
            f"{len(self.values[1].values)}."

    @property
    def points(self):
        return torch.arange(self.num_groups, device=self.device)

    @property
    def images(self):
        return self.values[0]

    @images.setter
    def images(self, images):
        self.values[0] = images.to(self.device)

    @property
    def has_features(self):
        return len(self.values) == 3

    @property
    def features(self):
        return self.values[2] if self.has_features else None

    @features.setter
    def features(self, features):
        if self.has_features:
            if features is None:
                self.values.pop(-1)
            else:
                self.values[2] = features.to(self.device)
        else:
            if features is not None:
                self.values.append(features.to(self.device))
                # self.debug()

    @property
    def pixels(self):
        return self.values[1].values[0]

    @pixels.setter
    def pixels(self, pixels):
        self.values[1].values[0] = pixels.to(self.device)

    @staticmethod
    def get_batch_type():
        """Required by CSRBatch.from_csr_list."""
        return ImageMappingBatch

    @property
    def bounding_boxes(self):
        """Return the (w_min, w_max, h_min, h_max) pixel values per
        image.
        """
        # TODO: handle circular panoramic images and relevant cropping
        image_ids = self.images.repeat_interleave(
            self.values[1].pointers[1:] - self.values[1].pointers[:-1])
        min_pix, _ = torch_scatter.scatter_min(self.pixels, image_ids, dim=0)
        max_pix, _ = torch_scatter.scatter_max(self.pixels, image_ids, dim=0)
        return min_pix[:, 0], max_pix[:, 0], min_pix[:, 1], max_pix[:, 1]

    @property
    def feature_map_indexing(self):
        """Return the indices for extracting mapped data from the
        corresponding batch of image feature maps.

        The batch of image feature maps X is expected to have the shape
        `[B, C, H, W]`. The returned indexing object idx is intended to
        be used for recovering the mapped features as: `X[idx]`.
        """
        idx_batch = self.images.repeat_interleave(
            self.values[1].pointers[1:] - self.values[1].pointers[:-1])
        idx_height = self.pixels[:, 1]
        idx_width = self.pixels[:, 0]
        idx = (idx_batch.long(), ..., idx_height.long(), idx_width.long())
        return idx

    @property
    def atomic_csr_indexing(self):
        """Return the indices that will be used for atomic-level pooling
        on CSR-formatted data.
        """
        return self.values[1].pointers

    @property
    def view_csr_indexing(self):
        """Return the indices that will be used for view-level pooling
        on CSR-formatted data.
        """
        return self.pointers

    def rescale_images(self, ratio):
        """Update the image resolution after resampling. Typically
        called after a downsampling or upsampling layer in an image CNN
        module.

        The mappings will be downsampled if `ratio < 1`, and they will
        be upsampled if `ratio > 1`.

        Returns a new ImageMapping object.
        """
        if ratio < 1:
            return self.downscale_images(1 / ratio)
        else:
            return self.upscale_images(ratio)

    def downscale_images(self, ratio):
        """Update the image resolution after subsampling. Typically
        called after a pooling layer in an image CNN encoder.

        To update the image resolution in the mappings, the pixel
        coordinates are converted to lower resolutions. This operation
        is likely to produce duplicates. Searching and removing these
        duplicates only affects the atomic-level mappings, so only the
        pixel-level nested CSRData is modified by this function.

        Returns a new ImageMapping object.
        """
        assert ratio >= 1, \
            f"Invalid image subsampling ratio: {ratio}. Must be larger than 1."

        # Create a copy of self
        out = self.clone()

        # Save time when the sampling did not change
        if ratio == 1:
            return out

        # Expand atomic-level mappings to 'dense' format
        ids = torch.arange(
            out.values[1].num_groups, device=self.device).repeat_interleave(
            out.values[1].pointers[1:] - out.values[1].pointers[:-1])
        pix_x = out.values[1].values[0][:, 0]
        pix_y = out.values[1].values[0][:, 1]
        pix_dtype = pix_x.dtype

        # Convert pixel coordinates to new resolution
        pix_x = (pix_x // ratio).long()
        pix_y = (pix_y // ratio).long()

        # Remove duplicates and sort wrt ids
        # Assuming this does not cause issues for other potential
        # atomic-level CSR-nested values
        idx_unique = lexargunique(ids, pix_x, pix_y)
        ids = ids[idx_unique]
        pix_x = pix_x[idx_unique]
        pix_y = pix_y[idx_unique]

        # Build the new atomic-level CSR mapping
        if isinstance(out.values[1], CSRBatch):
            sizes = out.values[1].__sizes__
            out.values[1] = CSRBatch(
                ids, torch.stack((pix_x, pix_y), dim=1).type(pix_dtype),
                dense=True)
            out.values[1].__sizes__ = sizes
        elif isinstance(out.values[1], CSRData):
            out.values[1] = CSRData(
                ids, torch.stack((pix_x, pix_y), dim=1).type(pix_dtype),
                dense=True)
        else:
            raise NotImplementedError(
                "The atomic-level mappings must be either a CSRData or "
                "CSRBatch object.")

        return out

    def upscale_images(self, ratio, center=True):
        """Update the image resolution after upsampling. Typically
        called after an upsampling layer in an image CNN decoder.

        To update the image resolution in the mappings, the pixel
        coordinates are converted to higher resolutions. If
        `center=True`, the higher-resolution pixel in chosen to be the
        closest to the center of the lower-resolution pixel. If
        `center=False`, the higher-resolution coordinates correspond to
        the top-left corner of the lower-resolution pixel.

        Note that this operation is not strictly the inverse of
        `self.downscale_image`. Indeed, the latter discards redundant
        mappings and loses spatial precision that cannot be recovered
        in `self.upscale_images`.

        Returns a new ImageMapping object.
        """
        assert ratio >= 1, \
            f"Invalid image upsampling ratio: {ratio}. Must be larger than 1."

        # Create a copy of self
        out = self.clone()

        # Save time when the sampling did not change
        if ratio == 1:
            return out

        # Recover pixel coordinates
        pix_x = out.values[1].values[0][:, 0]
        pix_y = out.values[1].values[0][:, 1]
        pix_dtype = pix_x.dtype

        # Convert pixel coordinates to new resolution
        if center:
            pix_x = (pix_x.float() * ratio + ratio / 2).long()
            pix_y = (pix_y.float() * ratio + ratio / 2).long()
        else:
            pix_x = (pix_x.float() * ratio).long()
            pix_y = (pix_y.float() * ratio).long()

        # Save pixel coordinates in output mapping
        pixels = torch.stack((pix_x, pix_y), dim=1).type(pix_dtype)
        out.values[1].values[0] = pixels

        return out

    def select_images(self, idx):
        """Return a copy of self with images selected with idx.

        Idx is assumed to refer to image indices. The mappings are
        updated so as to remove mappings to image indices absent from
        idx and change the image indexing to respect the new order
        implied by idx: idx[i] -> i.

        For the mappings to preserve their meaning, this operation
        assumes the same indexation is also applied to the
        corresponding SameSettingImageData and contains no duplicate
        indices.
        """
        idx = tensor_idx(idx).to(self.device)
        assert idx.unique().numel() == idx.shape[0], \
            f"Index must not contain duplicates."

        # Rule out empty mappings
        if self.num_items == 0:
            return self.clone()

        # Get view-level indices for images to keep
        view_idx = torch.where((self.images[..., None] == idx).any(-1))[0]

        # Index the values
        values = [val[view_idx] for val in self.values]

        # If idx is empty, return an empty mapping
        if idx.shape[0] == 0:
            out = self.__class__(
                torch.zeros_like(self.pointers), *values, dense=False,
                is_index_value=self.is_index_value)
            # out.debug()
            return out

        # Update the image indices. To do so, create a tensor of indices
        # idx_gen so that the desired output can be computed with simple
        # indexation idx_gen[images]. This avoids using map() or
        # numpy.vectorize alternatives.
        idx_gen = torch.full(
            (idx.max() + 1,), -1, dtype=torch.int64, device=self.device)
        idx_gen = idx_gen.scatter_(
            0, idx, torch.arange(idx.shape[0], device=self.device))
        values[0] = idx_gen[values[0]]  # values[0] holds image indices

        # Update the pointers
        point_ids = torch.arange(
            self.num_groups, device=self.device).repeat_interleave(
            self.pointers[1:] - self.pointers[:-1])
        point_ids = point_ids[view_idx]
        pointers = CSRData._sorted_indices_to_pointers(point_ids)

        # Create the output mapping object
        out = self.__class__(
            pointers, *values, dense=False, is_index_value=self.is_index_value)

        # Some points may have been seen by no image so we need to
        # inject 0-sized pointers to account for these. To get the real
        # point_ids take the last value of each pointer.
        point_ids = point_ids[out.pointers[1:] - 1]
        out = out.insert_empty_groups(point_ids, num_groups=self.num_groups)

        # out.debug()

        return out

    def select_views(self, view_mask):
        """Return a copy of self with views selected with view_mask, as
        well as the corresponding selected image indices.

        So as to preserve the views ordering, view_mask is assumed to be
        a boolean mask over views.

        The mappings are updated so as to remove views to images absent
        from the view_mask and change the image indexing to respect the
        new order.

        For the mappings to preserve their meaning, this operation
        assumes the same indexation is also applied to the corresponding
        SameSettingImageData and contains no duplicate indices.
        """
        if isinstance(view_mask, np.ndarray):
            view_mask = torch.from_numpy(view_mask)
        assert isinstance(view_mask, torch.BoolTensor) \
               and view_mask.dim() == 1 \
               and view_mask.shape[0] == self.num_items, \
            f"view_mask must be a torch.BoolTensor of size {self.num_items}."

        # Rule out empty mappings
        if self.num_items == 0:
            return self.clone()

        # Index the values
        values = [val[view_mask] for val in self.values]

        # If view_mask is empty, return an empty mapping
        if not torch.any(view_mask):
            out = self.__class__(
                torch.zeros_like(self.pointers), *values, dense=False,
                is_index_value=self.is_index_value)
            # out.debug()
            return out, torch.LongTensor([])

        # If need be, update the image indices. To do so, create a
        # tensor of indices idx_gen so that the desired output can be
        # computed with simple indexation idx_gen[images]. This avoids
        # using map() or numpy.vectorize alternatives.
        img_idx = values[0].unique()  # values[0] holds image indices
        if img_idx.numel() < self.images.max() + 1:
            idx_gen = torch.full(
                (img_idx.max() + 1,), -1, dtype=torch.int64, device=self.device)
            idx_gen = idx_gen.scatter_(
                0, img_idx, torch.arange(img_idx.shape[0], device=self.device))
            values[0] = idx_gen[values[0]]
        else:
            img_idx = None

        # Update the pointers
        point_ids = torch.arange(
            self.num_groups, device=self.device).repeat_interleave(
            self.pointers[1:] - self.pointers[:-1])
        point_ids = point_ids[view_mask]
        pointers = CSRData._sorted_indices_to_pointers(point_ids)

        # Create the output mapping object
        out = self.__class__(
            pointers, *values, dense=False, is_index_value=self.is_index_value)

        # Some points may have been seen by no image so we need to
        # inject 0-sized pointers to account for these. To get the real
        # point_ids take the last value of each pointer.
        point_ids = point_ids[out.pointers[1:] - 1]
        out = out.insert_empty_groups(point_ids, num_groups=self.num_groups)

        # out.debug()

        return out, img_idx

    def select_points(self, idx, mode='pick'):
        """Update the 3D points sampling. Typically called after a 3D
        sampling or strided convolution layer in a 3D CNN encoder.

        To update the 3D resolution in the modality data and mappings,
        two methods - ruled by the `mode` parameter - may be used:
        picking or merging.

          - 'pick' (default): only a subset of points is sampled, the
            rest is discarded. In this case, a 1D indexing array must be
            provided.

          - 'merge': points are agglomerated. The mappings are combined,
            duplicates are removed. If any other value (such as
            mapping features) is present in the mapping, the value
            of one of the duplicates is picked at random. In this case,
            the correspondence map for the N points in the mapping must
            be provided as a 1D array of size N.

        Returns a new ImageMapping object.
        """
        MODES = ['pick', 'merge']
        assert mode in MODES, \
            f"Unknown mode '{mode}'. Supported modes are {MODES}."

        # Convert idx to a convenient indexing format
        idx = tensor_idx(idx).to(self.device)

        # Work on a clone of self, to avoid in-place modifications.
        # Images are not affected if no mappings are present or idx is
        # None
        if idx is None or idx.shape[0] == 0 or self.num_groups == 0:
            return self.clone()

        # If mappings have no data, we must still update the pointers
        if self.num_items == 0:
            out = self.clone()
            out.pointers = torch.zeros(idx.shape[0] + 1).long().to(self.device)
            return out

        # Picking mode by default
        if mode == 'pick':
            out = self[idx]

        # Merge mode
        elif mode == 'merge':
            try:
                assert idx.shape[0] == self.num_groups > 0, \
                    f"Merge correspondences has size {idx.shape[0]} but size " \
                    f"{self.num_groups} was expected."
                assert (torch.arange(idx.max() + 1, device=self.device)
                        == torch.unique(idx)).all(), \
                    "Merge correspondences must map to a compact set of " \
                    "indices."
            except:
                # TODO: quick fix. Investigate why this occasionally crashes
                return self.clone()

            # Expand to dense view-level format
            point_ids = idx.repeat_interleave(
                self.pointers[1:] - self.pointers[:-1])
            image_ids = self.images

            # Merge view-level mapping features. Take special care for
            # cases when there is no mappings or only a single mapping
            if not self.has_features:
                features = None
            elif self.num_items <= 1:
                features = self.features
            else:
                # Compute composite point-image views ids
                view_ids = CompositeTensor(
                    point_ids, image_ids, device=point_ids.device)
                view_ids = view_ids.data.squeeze()
                # Average the features per view
                features = torch_scatter.scatter_mean(
                    self.features, view_ids, 0)
                # Prepare view indices for torch.gather
                if features.dim() > 1:
                    view_ids = view_ids.view(-1, 1).repeat(1, features.shape[1])
                # Redistribute mean features to source indices
                features = features.gather(0, view_ids)
                del view_ids

            # Expand to dense atomic-level format
            point_ids = idx.repeat_interleave(
                self.pointers[1:] - self.pointers[:-1])
            point_ids = point_ids.repeat_interleave(
                self.values[1].pointers[1:] - self.values[1].pointers[:-1])
            image_ids = self.images.repeat_interleave(
                self.values[1].pointers[1:] - self.values[1].pointers[:-1])
            if self.has_features:
                features = features.repeat_interleave(
                    self.values[1].pointers[1:] - self.values[1].pointers[:-1],
                    dim=0)
            pixels = self.pixels

            # Remove duplicate pixel mappings and aggregate
            idx_unique = lexargunique(
                point_ids, image_ids, pixels[:, 0], pixels[:, 1])
            point_ids = point_ids[idx_unique]
            image_ids = image_ids[idx_unique]
            pixels = pixels[idx_unique]
            features = features[idx_unique] if features is not None else None

            # Convert to CSR format
            out = ImageMapping.from_dense(
                point_ids, image_ids, pixels, features,
                num_points=idx.max() + 1)
        else:
            raise ValueError(f"Unknown point selection mode '{mode}'.")

        return out

    def crop(self, crop_size, crop_offsets):
        """Return a copy of self with cropped image mappings.

        The mappings are updated so as to change pixel coordinates to
        account for a cropping of the mapped images. Each image has its
        own cropping offset, but all share the same cropping box size.

        Pixels discarded by the cropping will also be discarded from
        the mapping.

        For the mappings to preserve their meaning, this operation
        assumes the same cropping is also applied to the corresponding
        SameSettingImageData.
        """
        assert crop_offsets.shape == (self.images.unique().numel(), 2), \
            f"Expected crop_offsets to have shape " \
            f"{(self.images.unique().numel(), 2)} but got shape " \
            f"{crop_offsets.shape} instead."

        # Distribute the offsets to the pixels
        #   - Crop offsets have format: (W, H)
        #   - Pixels have format: (W, H)
        image_ids = self.images.repeat_interleave(
            self.values[1].pointers[1:] - self.values[1].pointers[:-1])
        offsets = crop_offsets[image_ids]
        pixels = self.pixels - offsets

        # Identify the pixels outside of the crop_size box
        #   - Crop size has format: (W, H)
        #   - Pixels have format: (W, H)
        cropped_in_idx = torch.where(
            torch.ge(pixels, torch.Tensor((0, 0))).all(dim=1)
            & torch.lt(pixels, torch.Tensor(crop_size)).all(dim=1))

        # Return if no pixel mapping was cropped out
        if cropped_in_idx[0].shape[0] == 0:
            out = self.clone()
            out.pixels = pixels
            return out

        # Expand to dense format
        point_ids = torch.arange(
            self.num_groups, device=self.device).repeat_interleave(
            self.pointers[1:] - self.pointers[:-1])
        point_ids = point_ids.repeat_interleave(
            self.values[1].pointers[1:] - self.values[1].pointers[:-1])
        # image_ids = self.images.repeat_interleave(
        #     self.values[1].pointers[1:] - self.values[1].pointers[:-1])
        if self.has_features:
            features = self.features.repeat_interleave(
                self.values[1].pointers[1:] - self.values[1].pointers[:-1],
                dim=0)
        else:
            features = None

        # Select only the valid mappings and create a mapping
        point_ids = point_ids[cropped_in_idx]
        image_ids = image_ids[cropped_in_idx]
        features = features[cropped_in_idx] if features is not None else None
        pixels = pixels[cropped_in_idx]

        # Convert to CSR format
        return ImageMapping.from_dense(
            point_ids, image_ids, pixels, features, num_points=self.num_groups)


class ImageMappingBatch(ImageMapping, CSRBatch):
    """Batch wrapper for ImageMapping."""
    __csr_type__ = ImageMapping


"""

import torch
from torch_points3d.core.multimodal.csr import *
from torch_points3d.core.multimodal.image import *
from torch_points3d.utils.multimodal import lexsort

n_groups = 10**5
n_items = 10**6
idx = torch.randint(low=0, high=n_groups, size=(n_items,))
img_idx = torch.randint(low=0, high=3, size=(n_items,))
pixels = torch.randint(low=0, high=10, size=(n_items,2))
features = torch.rand(n_items, 3)

idx, img_idx = lexsort(idx, img_idx)

m = ImageMapping.from_dense(idx, img_idx, pixels, features)

b = ImageMappingBatch.from_csr_list([m[2], m[1:3], m, m[0]])

a = m[2].num_groups + m[1:3].num_groups
print((b[a : a + m.num_groups].values[1].values[0] == m.values[1].values[0]).all().item())

print((b.to_csr_list()[2].pointers == m.pointers).all().item())
print((b.to_csr_list()[2].values[1].values[0] == m.values[1].values[0]).all().item())

b[[0,0,1]]

b = CSRBatch.from_csr_list([m[2], m[1:3], m, m[0]])

#-----------------------------------------------

pointers = torch.LongTensor([0, 0,  5, 12, 12, 15])
val = torch.arange(15)
m = CSRData(pointers, val, dense=False)
b = CSRBatch.from_csr_list([m, m, m])

# b[[0, 1, 7, 8, 14]]
b[[0,0,5]]

"""<|MERGE_RESOLUTION|>--- conflicted
+++ resolved
@@ -174,11 +174,7 @@
 #                              Image Data                              #
 # -------------------------------------------------------------------- #
 
-<<<<<<< HEAD
 class SameSettingImageData:
-=======
-class SameSettingImageData(object):
->>>>>>> 57899df2
     """Class to hold arrays of images information, along with shared
     3D-2D mapping information.
 
