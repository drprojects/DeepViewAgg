import os.path as osp
import torch
import numpy as np
import torch_scatter
from torch_geometric.data import Data
from torch_points3d.core.data_transform import SphereSampling, \
    CylinderSampling, GridSampling3D, SaveOriginalPosId
from torch_points3d.core.spatial_ops.neighbour_finder import \
    FAISSGPUKNNNeighbourFinder
from torch_points3d.utils.multimodal import MAPPING_KEY
from torch_points3d.core.multimodal.image import SameSettingImageData, \
    ImageMapping, ImageData
from torch_points3d.utils.multimodal import lexunique, lexargunique
import torch_points3d.core.multimodal.visibility as visibility_module
import torchvision.transforms as T
from tqdm.auto import tqdm as tq
from typing import TypeVar, Union
from pykeops.torch import LazyTensor
from collections.abc import Iterable

"""
Image-based transforms for multimodal data processing. Inspired by 
torch_points3d and torch_geometric transforms on data, with a signature 
allowing for multimodal transform composition: 
__call(Data, ImageData)__
"""


class ImageTransform:
    """Transforms on `Data`, `ImageData` / `SameSettingImageData` and 
    associated `ImageMapping`.
    """

    _PROCESS_IMAGE_DATA = False

    def _process(self, data: Data,
                 images: Union[ImageData, SameSettingImageData]):
        raise NotImplementedError

    def __call__(self, data, images):
        if isinstance(data, list):
            assert isinstance(images, list) and len(data) == len(images), \
                f"List(Data) items and List(SameSettingImageData) must " \
                f"have the same lengths."
            out = [self.__call__(da, im) for da, im in zip(data, images)]
            data_out, images_out = [list(x) for x in zip(*out)]
        elif isinstance(images, ImageData) and not self._PROCESS_IMAGE_DATA:
            out = [self.__call__(data.clone(), im) for im in images]
            images_out = ImageData([im for _, im in out])
            data_out = out[0][0] if len(out) > 0 else data
        else:
            if isinstance(images, SameSettingImageData) \
                    and self._PROCESS_IMAGE_DATA:
                images = ImageData([images])
            # data_out, images_out = self._process(data.clone(), images.clone())
            data_out, images_out = self._process(data, images)
        return data_out, images_out

    def __repr__(self):
        attr_repr = ', '.join([f'{k}={v}' for k, v in self.__dict__.items()])
        return f'{self.__class__.__name__}({attr_repr})'


class ToImageData(ImageTransform):
    """Transform to convert `SameSettingImageData` into `ToImageData`.
    """
    def _process(self, data: Data, images: SameSettingImageData):
        return data, ImageData([images])


class LoadImages(ImageTransform):
    """Transform to load images from disk to the `SameSettingImageData`.

    `SameSettingImageData` internal state is updated if resizing and
    cropping parameters are passed. Images are loaded with respect to
    the `SameSettingImageData` resizing and cropping internal state.
    """

    def __init__(self, ref_size=None, crop_size=None, crop_offsets=None,
                 downscale=None, show_progress=False):
        self.ref_size = ref_size
        self.crop_size = crop_size
        self.crop_offsets = crop_offsets
        self.downscale = downscale
        self.show_progress = show_progress

    def _process(self, data: Data, images: SameSettingImageData):
        # Edit `SameSettingImageData` internal state attributes.
        if self.ref_size is not None:
            images.ref_size = self.ref_size
        if self.crop_size is not None:
            images.crop_size = self.crop_size
        if self.crop_offsets is not None:
            images.crop_offsets = self.crop_offsets
        if self.downscale is not None:
            images.downscale = self.downscale

        # Load images wrt `SameSettingImageData` internal state
        if self.show_progress:
            print("    LoadImages...")
        images.load(show_progress=self.show_progress)

        return data, images


class NonStaticMask(ImageTransform):
    """Transform-like structure. Find the mask of non-identical pixels
    across a list of images.

    Compute the projection of data points into images and return the
    input data augmented with attributes mapping points to pixels in
    provided images.

    Returns the same input. The mask is saved in `SameSettingImageData`
    attributes, to be used for any subsequent image processing.
    """

    def __init__(self, ref_size=None, proj_upscale=None, n_sample=5):
        self.ref_size = tuple(ref_size)
        self.proj_upscale = proj_upscale
        self.n_sample = n_sample

    def _process(self, data: Data, images: SameSettingImageData):
        # Edit `SameSettingImageData` internal state attributes
        if self.ref_size is not None:
            images.ref_size = self.ref_size
        if self.proj_upscale is not None:
            images.proj_upscale = self.proj_upscale

        # Compute the mask of identical pixels across a range of
        # 'n_sample' sampled images
        n_sample = min(self.n_sample, images.num_views)
        if n_sample < 2:
            mask = torch.ones(images.proj_size, dtype=torch.bool)
        else:
            # Initialize the mask to all False (ie all identical)
            mask = torch.zeros(images.proj_size, dtype=torch.bool)

            # Iteratively update the mask w.r.t. a reference image
            idx = torch.multinomial(
                torch.arange(images.num_views, dtype=torch.float), n_sample)

            # Read individual RGB images and squeeze them shape 3xHxW
            img_1 = images.read_images(
                idx=idx[0], size=images.proj_size).squeeze()

            for i in idx[1:]:
                img_2 = images.read_images(
                    idx=i, size=images.proj_size).squeeze()

                # Update mask where new pixel changes are detected
                mask_diff = (img_1 != img_2).all(dim=0).t()
                idx_diff_new = torch.where(torch.logical_and(mask_diff, ~mask))
                mask[idx_diff_new] = 1

        # Save the mask in the `SameSettingImageData` 'mask' attribute
        images.mask = mask

        return data, images


class MapImages(ImageTransform):
    """Transform-like structure. Computes the mappings between
    individual 3D points and image pixels. Point mappings are identified
    based on the `self.key` point identifiers.

    Compute the projection of data points into images and return the
    input data augmented with attributes mapping points to pixels in
    provided images.

    Returns the input data and `SameSettingImageData` augmented with the
    point-image-pixel `ImageMapping`.
    """

    def __init__(
            self, method='SplattingVisibility', proj_upscale=None,
            ref_size=None, use_cuda=False, verbose=False, cylinder=False,
            **kwargs):
        self.key = MAPPING_KEY
        self.verbose = verbose
        self.cylinder = cylinder

        # Image internal state parameters
        self.ref_size = ref_size
        self.proj_upscale = proj_upscale

        # Visibility model parameters
        self.method = method
        self.use_cuda = use_cuda and torch.cuda.is_available()
        self.kwargs = kwargs

    def _process(self, data: Data, images: SameSettingImageData):
        assert hasattr(data, self.key)
        assert isinstance(images, SameSettingImageData)
        assert images.num_views >= 1, \
            "At least one image must be provided."

        # Initialize the input-output device and the device on which
        # heavy computation should be performed
        in_device = images.device
        device = 'cuda' if self.use_cuda else in_device

        # Edit `SameSettingImageData` internal state attributes
        if self.ref_size is not None:
            images.ref_size = self.ref_size
        if self.proj_upscale is not None:
            images.proj_upscale = self.proj_upscale

        # Control the size of any already-existing mask
        if images.mask is not None:
            assert images.mask.shape == images.proj_size

        # Instantiate the visibility model
        visi_cls = getattr(visibility_module, self.method)
        visi_model = visi_cls(img_size=images.proj_size, **self.kwargs)

        # Initialize the mapping arrays
        image_ids = []
        point_ids = []
        features = []
        pixels = []

        from time import time
        t_sphere_sampling = 0
        t_visibility = 0
        t_coord_pixels = 0
        t_unique_pixels = 0
        t_stack_pixels = 0
        t_append = 0

        # Project each image and gather the point-pixel mappings (on
        # CPU or GPU)
        if self.verbose:
            print("    MapImages...")
            enumerator = tq(enumerate(images))
        else:
            enumerator = enumerate(images)
        for i_image, image in enumerator:
            # Subsample the surrounding point cloud
            torch.cuda.synchronize()
            start = time()
            cls = CylinderSampling if self.cylinder else SphereSampling
            center = image.pos.squeeze()[:2] if self.cylinder else image.pos
            sampler = cls(visi_model.r_max, center, align_origin=False)
            data_sample = sampler(data)
            torch.cuda.synchronize()
            t_sphere_sampling += time() - start

            # Prepare the visibility model input parameters
            linearity = getattr(data_sample, 'linearity', None)
            planarity = getattr(data_sample, 'planarity', None)
            scattering = getattr(data_sample, 'scattering', None)
            normals = getattr(data_sample, 'norm', None)
            linearity = linearity.to(device) if linearity is not None else None
            planarity = planarity.to(device) if planarity is not None else None
            scattering = scattering.to(device) if scattering is not None else None
            normals = normals.to(device) if normals is not None else None

            # TEMPORARY - read depth map from file for S3DIS images
            # TODO: better handle depth map files if DepthMapBasedVisibility is
            #  needed for other datasets than S3DIS
            depth_map_path = osp.join(
                osp.dirname(osp.dirname(image.path[0])), 'depth',
                osp.basename(image.path[0]).replace('_rgb.png', '_depth.png'))

            # Compute the visibility of points wrt camera pose. This
            # provides us with indices of visible points along with
            # corresponding pixel coordinates, depth and mapping
            # features.
            # (on CPU or GPU)
            torch.cuda.synchronize()
            start = time()
            out_vm = visi_model(
                data_sample.pos.float().to(device),
                image.pos.squeeze().float().to(device),
                img_opk=image.opk.squeeze().float().to(device) if image.has_opk else None,
                img_intrinsic_pinhole=image.intrinsic_pinhole.squeeze().float().to(device) if image.is_perspective else None,
                img_intrinsic_fisheye=image.intrinsic_fisheye.squeeze().float().to(device) if image.is_fisheye else None,
                img_extrinsic=image.extrinsic.squeeze().float().to(device) if image.has_extrinsic else None,
                img_mask=image.mask.to(device) if image.mask is not None else None,
                linearity=linearity.to(device) if linearity is not None else None,
                planarity=planarity.to(device) if planarity is not None else None,
                scattering=scattering.to(device) if scattering is not None else None,
                normals=normals.to(device) if normals is not None else None,
                depth_map_path=depth_map_path)
            del linearity, planarity, scattering, normals

            # Skip image if no mapping was found
            if out_vm['idx'].shape[0] == 0:
                continue

            # Recover point indices, pixel coordinates and features
            # (on CPU or GPU)
            point_ids_ = data_sample[self.key].to(device)[out_vm['idx']]
            pix_x_ = out_vm['x'].long()
            pix_y_ = out_vm['y'].long()
<<<<<<< HEAD
            depth = out_vm['depth']

            # Prepare pointwise geometric features to be used in mapping
            # features
            features_ = [
                getattr(data_sample, x)[idx_seen].view(-1, 1)
                for x in ['linearity', 'planarity', 'scattering']
                if getattr(data_sample, x, None) is not None]
            normal = getattr(data_sample, 'norm', None)
            normal = normal[idx_seen].to(device) if normal is not None else None

            # Prepare camera one-hot encoding to be used in mapping
            # features
            if image.n_cameras > 1:
                features_.append(
                    image.camera_one_hot.squeeze().repeat(idx_seen.shape[0], 1))

            # Column-stack pointwise features if not empty
            features_ = torch.cat(features_, 1) if len(features_) > 0 else None

            # Add more mapping features based on viewing conditions
            # TODO: careful with image size here if you SCALE OR CROP
            #  projection
            features_ = viewing_conditions(
                features=features_, xyz_to_img=xyz[idx_seen] - img_xyz,
                dist=depth, x_proj=pix_x_, y_proj=pix_y_, normal=normal,
                img_size=camera.size, r_max=vm.r_max, r_min=vm.r_min)

=======
            features_ = out_vm['features'].float()
>>>>>>> 57899df2
            del out_vm, data_sample
            torch.cuda.synchronize()
            t_visibility += time() - start

            # Convert to `SameSettingImageData` coordinate system with
            # corresponding cropping and resizing
            # (on CPU or GPU)
            # TODO: add circular padding here if need be
            start = time()
            pix_x_ = pix_x_ // image.proj_upscale
            pix_y_ = pix_y_ // image.proj_upscale
            pix_x_ = pix_x_ - image.crop_offsets.squeeze()[0]
            pix_y_ = pix_y_ - image.crop_offsets.squeeze()[1]
            in_crop = torch.where(
                (pix_x_ >= 0) & (pix_y_ >= 0) & (pix_x_ < image.crop_size[0])
                & (pix_y_ < image.crop_size[1]))
            pix_x_ = pix_x_[in_crop]
            pix_y_ = pix_y_[in_crop]
            point_ids_ = point_ids_[in_crop]
            features_ = features_[in_crop]
            pix_x_ = (pix_x_ // image.downscale).long()
            pix_y_ = (pix_y_ // image.downscale).long()
            del in_crop
            torch.cuda.synchronize()
            t_coord_pixels += time() - start

            # Remove duplicate id-xy after image resizing
            # Sort by point id
            # (on CPU or GPU)
            start = time()
            unique_idx = lexargunique(point_ids_, pix_x_, pix_y_, use_cuda=True)
            pix_x_ = pix_x_[unique_idx]
            pix_y_ = pix_y_[unique_idx]
            point_ids_ = point_ids_[unique_idx]
            features_ = features_[unique_idx]
            del unique_idx
            torch.cuda.synchronize()
            t_unique_pixels += time() - start

            # Cast pixel coordinates to a dtype minimizing memory use
            # (on CPU or GPU)
            start = time()
            pixels_ = torch.stack((pix_x_, pix_y_), dim=1).type(
                image.pixel_dtype)
            del pix_x_, pix_y_
            torch.cuda.synchronize()
            t_stack_pixels += time() - start

            # Gather per-image mappings in list structures, only to be
            # torch-concatenated once all images are processed
            # (on CPU)
            start = time()
            image_ids.append(i_image)
            point_ids.append(point_ids_.cpu())
            features.append(features_.cpu())
            pixels.append(pixels_.cpu())
            del pixels_, features_, point_ids_
            torch.cuda.synchronize()
            t_append += time() - start

        if self.verbose:
            print(f"    Cumulated times")
            print(f"        t_sphere_sampling: {t_sphere_sampling:0.3f}")
            print(f"        t_visibility: {t_visibility:0.3f}")
            print(f"        t_coord_pixels: {t_coord_pixels:0.3f}")
            print(f"        t_unique_pixels: {t_unique_pixels:0.3f}")
            print(f"        t_stack_pixels: {t_stack_pixels:0.3f}")
            print(f"        t_append: {t_append:0.3f}")

        # Drop the KD-tree attribute saved in data by the SphereSampling
        delattr(data, SphereSampling.KDTREE_KEY)

        # Raise error if no point-image-pixel mapping was found
        # (on CPU)
        image_ids = torch.LongTensor(image_ids)
        if image_ids.shape[0] == 0:
            raise ValueError(
                "No mappings were found between the 3D points and any "
                "of the provided images. This will cause errors in the "
                "subsequent operations. Make sure your images are "
                "located in the vicinity of your point cloud and that "
                "the projection parameters allow for at least one "
                "point-image-pixel mapping before re-running this "
                "transformation.")

        # Reindex seen images
        # We want all images present in the mappings and in
        # `SameSettingImageData` to have been seen. If an image has not
        # been seen, we remove it here.
        # NB: The reindexing here relies on the fact that `unique`
        #  values are expected to be returned sorted.
        # (on CPU or GPU)
        torch.cuda.synchronize()
        start = time()
        seen_image_ids = lexunique(image_ids, use_cuda=self.use_cuda)
        images = images[seen_image_ids.to(in_device)]
        image_ids = torch.bucketize(image_ids, seen_image_ids)
        del seen_image_ids
        if self.verbose:
            torch.cuda.synchronize()
            print(f"        t_index_image_data: {time() - start:0.3f}")

        # Concatenate mappings data (on CPU) and move them to required
        # device (on CPU or GPU)
        start = time()
        image_ids = image_ids.repeat_interleave(
            torch.LongTensor([x.shape[0] for x in point_ids])).to(device)
        point_ids = torch.cat(point_ids).to(device)
        pixels = torch.cat(pixels).to(device)
        features = torch.cat(features).to(device)
        if self.verbose:
            print(f"        t_concat_dense_mappings_data: {time() - start:0.3f}")

        # Compute the global `ImageMapping`
        # (on CPU or GPU)
        torch.cuda.synchronize()
        start = time()
        mappings = ImageMapping.from_dense(
            point_ids, image_ids, pixels, features,
            num_points=getattr(data, self.key).numpy().max() + 1)
        del point_ids, image_ids, pixels, features
        if self.verbose:
            torch.cuda.synchronize()
            print(f"        t_ImageMapping_init: {time() - start:0.3f}\n\n")

        # Save the mappings and visibility model in the
        # SameSettingImageData
        images.mappings = mappings.to(in_device)
        images.visibility = visi_model

        return data, images


class NeighborhoodBasedMappingFeatures(ImageTransform):
    """Transform-like structure. Intended to be called on data and
    images_data.

    Populate the mappings with neighborhood-based mapping features:
        - density: estimated with the volume of the K-NN sphere
        - occlusion: estimated as the ratio of k-NN seen by the image at
        hand

    The indices in data are expected to be included in those in
    mappings. The CSRData format implicitly holds values for all
    self.key in [0, ..., len(mappings)].

    Parameters
    ----------
    k: int or List
        Controls the number of neighbors on which to compute the
        features. If a List is passed, the features will be computed for
        each value of k.
    voxel: float, optional
        Voxel resolution of the cloud. If provided and `density=True`,
        will be used to normalize the density. Because the surface
        density is approximated based on manifoldness assumptions, no
        guarantees can be claimed for normalized densities to be in
        [0, 1]. However, this scaling ensures the densities live in a
        "reasonable-enough" range to be subsequently fed to a neural
        network.
    density: bool, optional
        Whether the local densities should be computed.
    occlusion: bool, optional
        Whether the local occlusions should be computed.
    use_cuda: bool, optional
        If True, the computation will be carried on CUDA.
    """

    def __init__(
            self, k=20, voxel=None, density=True, occlusion=True,
            use_cuda=False, use_faiss=True, ncells=None, nprobes=10,
            verbose=False):
        self.k_list = sorted(k) if isinstance(k, list) else [k]
        self.voxel = voxel if voxel is not None else 1
        self.compute_density = density
        self.compute_occlusion = occlusion
        self.use_faiss = use_faiss and torch.cuda.is_available()
        self.use_cuda = use_cuda and torch.cuda.is_available()
        self.ncells = ncells
        self.nprobes = nprobes
        self.verbose = verbose
        assert density or occlusion, \
            "At least one of `density` or `occlusion` must be True."

    def _process(self, data: Data, images):
        if self.verbose:
            print("    NeighborhoodBasedMappingFeatures...")

        assert isinstance(data, Data)
        assert images.mappings is not None

        # Initialize the input-output device and the device on which
        # heavy computation should be performed
        in_device = images.device
        device = 'cuda' if self.use_cuda or self.use_faiss else in_device

        # Recover 3D points positions
        xyz = data.pos.to(device)

        # K-NN search
        if self.use_faiss:
            # K-NN search with FAISS
            if self.verbose:
                print(f"        KNN search with FAISS...")
            nn_finder = FAISSGPUKNNNeighbourFinder(
                self.k_list[-1], ncells=self.ncells, nprobes=self.nprobes)
            neighbors = nn_finder(xyz, xyz, None, None)
        else:
            # K-NN search with KeOps. If the number of points is greater
            # than 16 millions, KeOps requires double precision.
            if self.verbose:
                print(f"        KNN search with KeOps...")
            if xyz.shape[0] > 1.6e7:
                xyz_query_keops = LazyTensor(xyz[:, None, :].double())
                xyz_search_keops = LazyTensor(xyz[None, :, :].double())
            else:
                xyz_query_keops = LazyTensor(xyz[:, None, :])
                xyz_search_keops = LazyTensor(xyz[None, :, :])
            d_keops = ((xyz_query_keops - xyz_search_keops) ** 2).sum(dim=2)
            neighbors = d_keops.argKmin(self.k_list[-1], dim=1)
            del xyz_query_keops, xyz_search_keops, d_keops

        # Density computation
        # TODO: density is sensitive to noise level in the dataset, may affect
        #  generalization to other datasets if sensors differ. Investigating the
        #  effect of local noise may help compute a better density heuristic.
        if self.compute_density:
            if self.verbose:
                print(f"        Density computation...")

            densities = []
            for k in self.k_list:
                # Compute the farthest distance in each neighborhood
                d2_max = ((xyz - xyz[neighbors[:, k - 1]])**2).sum(dim=1)

                # Estimate the surface density. Points are assumed to
                # lie on a 2D manifold in 3D, so we roughly estimate the
                # 2D density based on the disk of radius d_max.
                v_sphere = 3.1416 * d2_max
                voxel_density = 1 / self.voxel**2
                density = ((k + 1) / v_sphere) / voxel_density

                # Set potential Nan densities to 1
                density[torch.where(density.isnan())] = 1

                # Accumulate on CPU to save GPU memory
                densities.append(density.cpu().view(-1, 1))

            # Concatenate k-based densities column-wise on the CPU
            densities = torch.cat(densities, dim=1)

            # Expand to view-level features
            densities = densities.to(in_device).repeat_interleave(
                images.mappings.pointers[1:] - images.mappings.pointers[:-1], 0)

            # Append densities to the image mapping features
            if not images.mappings.has_features:
                images.mappings.features = densities
            else:
                images.mappings.features = torch.cat(
                    [images.mappings.features, densities], dim=1)

        # Occlusion computation
        # TODO: occlusion could benefit from being computed on a spherical
        #  neighborhood rather than KNN. However, the density cannot be
        #  computed on a spherical neighborhood (because the neighbors are
        #  resampled to match a target number). This would mean computing
        #  occlusion and density separately, with their dedicated transforms,
        #  but this would also mean computing the neighbors twice...
        if self.compute_occlusion:
            if self.verbose:
                print(f"        Occlusion computation...")

            # Expand to view-level
            n_points = data.num_nodes
            n_images = torch.max(images.mappings.images) + 1
            pointers = images.mappings.pointers.to(device)
            point_ids = torch.arange(n_points, device=device).repeat_interleave(
                pointers[1:] - pointers[:-1])
            image_ids = images.mappings.images.to(device)

            # Compute the (very large) dense boolean 2D tensor of views
            views = torch.zeros(
                (n_points, n_images), dtype=torch.bool, device=device)
            views[point_ids, image_ids] = True

            occlusions = []
            for k in self.k_list:
                # Accumulate the number of seen neighbors each view
                views_neigh_seen = torch.ones_like(image_ids, dtype=torch.float)
                for i in range(k):
                    # Expand i-th neighbors to view-level
                    views_neigh = neighbors[:, i].repeat_interleave(
                        pointers[1:] - pointers[:-1])
                    views_neigh_seen += views[(views_neigh, image_ids)]

                # Recover the occlusion ratio for each view while
                # accounting for the contribution of the point itself
                occlusion = views_neigh_seen / (k + 1)

                # Accumulate on CPU to save GPU memory
                occlusions.append(occlusion.cpu().view(-1, 1))

            # Concatenate k-based occlusions column-wise on CPU before
            # moving to in_device
            occlusions = torch.cat(occlusions, dim=1).to(in_device)

            # Append occlusions to the image mapping features
            if not images.mappings.has_features:
                images.mappings.features = occlusions
            else:
                images.mappings.features = torch.cat(
                    [images.mappings.features, occlusions], dim=1)

        return data, images


class SelectMappingFromPointId(ImageTransform):
    """Transform-like structure. Intended to be called on data and
    images_data.

    Populate the passed `Data` sample with attributes extracted from the
    input `CSRData` mappings, based on the self.key point identifiers.

    The indices in data are expected to be included in those in
    mappings. The `CSRData` format implicitly holds values for all
    self.key in [0, ..., len(mappings)].
    """

    def __init__(self):
        self.key = MAPPING_KEY

    def _process(self, data, images):
        assert isinstance(data, Data)
        assert hasattr(data, self.key)
        assert isinstance(images, SameSettingImageData)
        assert images.mappings is not None

        # Select mappings and images wrt point key indices
        images = images.select_points(data[self.key], mode='pick')

        # Update point indices to the new mappings length. This is
        # important to preserve the mappings and for multimodal data
        # batching mechanisms.
        data[self.key] = torch.arange(data.num_nodes, device=images.device)

        return data, images


class DropImagesOutsideDataBoundingBox(ImageTransform):
    """Drop images that are not within the bounding box of data."""
    def __init__(self, margin=0, ignore_z=False):
        self.margin = margin
        self.ignore_z = ignore_z

    def _process(self, data: Data, images: SameSettingImageData):
        # Find the images that are withing the bounding box, with margin
        b_min = data.pos.min(dim=0).values - self.margin / 2
        b_max = data.pos.max(dim=0).values + self.margin / 2
        mask = torch.logical_and(b_min < images.pos, images.pos < b_max)
        if self.ignore_z:
            mask = mask[:, 0] * mask[:, 1]
        else:
            mask = mask[:, 0] * mask[:, 1] * mask[:, 2]

        # Select images
        images = images[mask]

        return data, images


class GridSampleImages(ImageTransform):
    """Grid-sample a set of images based on their 3D positions. This
    can be used to reduce an image set where close-by images are
    redundant.
    """
    def __init__(self, size=0):
        self.size = size

    def _process(self, data: Data, images: SameSettingImageData):
        # Create a Data object holding the image positions
        im_data = Data(pos=images.pos.clone())
        im_data = SaveOriginalPosId(key='image_id')(im_data)
        im_data = GridSampling3D(self.size, mode='last')(im_data)

        # Select the grid-sampled images
        images = images[im_data.image_id]

        return data, images


class PickKImages(ImageTransform):
    """Simply select K images. This can be performed as a random
    sampling or by simply picking one-every-K images following the
    order in which they come in.
    """
    def __init__(self, k, random=False, replace=False):
        self.k = k
        self.random = random
        self.replace = replace

    def _process(self, data: Data, images: SameSettingImageData):
        # Generate the image indices to select
        if self.random:
            idx = torch.from_numpy(np.random.choice(
                range(images.num_views), size=self.k, replace=self.replace))
        else:
            idx = slice(0, images.num_views, self.k)

        # Select images
        images = images[idx]

        return data, images


class PickImagesFromMappingArea(ImageTransform):
    """Transform to drop images and corresponding mappings based on a
    minimum area ratio mappings should account for and a maximum number
    of images to keep.
    """

    def __init__(self, area_ratio=0.02, n_max=None, n_min=0, use_bbox=False):
        self.area_ratio = area_ratio
        self.n_max = n_max if n_max is not None and n_max >= 1 else None
        self.n_min = n_min if n_max is not None and n_min >= 0 else 0
        self.use_bbox = use_bbox

    def _process(self, data: Data, images: SameSettingImageData):
        assert images.mappings is not None, "No mappings found in images."

        # Threshold below which the number of pixels in the mappings
        # is deemed insufficient
        threshold = images.img_size[0] * images.img_size[1] * self.area_ratio

        # Count the number of pixel mappings for each image
        pixel_idx = images.mappings.images.repeat_interleave(
            images.mappings.values[1].pointers[1:]
            - images.mappings.values[1].pointers[:-1])

        if not self.use_bbox:
            areas = torch_scatter.scatter_add(
                torch.ones(pixel_idx.shape[0]), pixel_idx, dim=0)
        else:
            xy_min = torch_scatter.scatter_min(
                images.mappings.pixels.int(), pixel_idx, dim=0)[0]
            xy_max = torch_scatter.scatter_max(
                images.mappings.pixels.int(), pixel_idx, dim=0)[0]
            x_min = xy_min[:, 0]
            y_min = xy_min[:, 1]
            x_max = xy_max[:, 0]
            y_max = xy_max[:, 1]
            areas = (x_max - x_min) * (y_max - y_min)

        # Compute the indices of image to keep
        n_max = images.num_views if self.n_max is None else self.n_max
        idx = areas.argsort().flip(0)
        idx = idx[areas[idx] > threshold][:n_max]

        # In case no images meet the requirements, pick the one with
        # the largest mapping to avoid having an empty idx
        if idx.shape[0] == 0 and images.num_views > 0 and self.n_min > 0:
            idx = idx[:self.n_min]

        # Select the images and mappings meeting the threshold
        return data, images[idx]


class PickImagesFromMemoryCredit(ImageTransform):
    """Transform to cherry-pick `SameSettingImageData` from an
    `ImageData` object based on an allocated memory credit.
    """

    _PROCESS_IMAGE_DATA = True

    def __init__(self, credit=None, img_size=[], k_coverage=0, n_img=0):
        if credit is not None:
            self.credit = credit
        elif len(img_size) == 2 and n_img > 0:
            self.credit = img_size[0] * img_size[1] * n_img
        else:
            raise ValueError(
                "Either credit or img_size and n_img must be provided.")
        self.use_coverage = k_coverage > 0
        self.k_coverage = k_coverage

    def _process(self, data: Data, images: ImageData):
        # We use lists in favor of arrays or tensors to facilitate
        # item popping

        # Skip if no image
        if images.num_views == 0:
            return data, images

        # Compute the global indexing pair for each image and the list
        # of picked image
        picked = [[] for _ in range(images.num_views)]
        img_indices = [
            [i, j] for i, im in enumerate(images) for j in range(im.num_views)]

        # Compute the image sizes and viewed points boolean masks
        img_sizes = [
            images[i].img_size[0] * images[i].img_size[1]
            for i, j in img_indices]

        # Compute the unseen points boolean masks and split them in a
        # list of masks for easier popping
        if self.use_coverage:
            img_unseen_points = torch.zeros(
                images.num_views, data.num_nodes, dtype=torch.bool)
            i_offset = 0
            for im in images:
                mappings = im.mappings
                i_idx = mappings.images + i_offset
                j_idx = mappings.points.repeat_interleave(
                    mappings.pointers[1:] - mappings.pointers[:-1])
                img_unseen_points[i_idx, j_idx] = True
                i_offset += im.num_views
            img_unseen_points = [x.numpy() for x in img_unseen_points]

        # Credit init
        credit = self.credit

        assert credit > 0 and credit >= min(img_sizes), \
            f"Insufficient credit={credit} to pick any of the provided " \
            f"images with min_size={min(img_sizes)}."

        while credit > 0 and len(img_indices) > 0 and credit >= min(img_sizes):
            # Drop images that are too large to fit the remaining credit
            for idx in range(len(img_indices), 0, -1):
                if img_sizes[idx - 1] > credit:
                    img_indices.pop(idx - 1)
                    img_sizes.pop(idx - 1)
                    if self.use_coverage:
                        img_unseen_points.pop(idx - 1)

            # Compute the coverage factor for each image, defined as
            # the normalized number of yet-unseen points each image
            # carries
            if self.use_coverage:
                w_cov = np.array([x.sum() for x in img_unseen_points])
                w_cov = self.k_coverage * w_cov / (w_cov.max() + 1)
            else:
                w_cov = np.zeros(len(img_indices))

            # Compute the size weights, defined as the normalized
            # pixel area of each image
            w_size = np.array(img_sizes) / np.array(img_sizes).max()

            # Compute the weight of each image, based on its size and
            # unseen points coverage
            weights = w_size + w_cov

            # Normalize the weights into probabilities
            probas = weights / weights.sum()

            # Pick one of the remaining images
            idx = np.random.choice(np.arange(probas.shape[0]), p=probas)

            # Pop the selected image from image attributes
            i, j = img_indices.pop(idx)
            s = img_sizes.pop(idx)
            if self.use_coverage:
                newly_seen = img_unseen_points.pop(idx)

            # Update the picked images, unseen points and credit left
            picked[i].append(j)
            credit -= s
            if self.use_coverage:
                img_unseen_points = [np.logical_and(x, ~newly_seen)
                                     for x in img_unseen_points]

        # Select the images, remove image data if need be
        images = ImageData([im[torch.LongTensor(idx)]
                            for im, idx in zip(images, picked)
                            if len(idx) > 0])

        return data, images


class PickMappingsFromMappingFeatures(ImageTransform):
    """Transform to drop mappings based on mapping features upper or
    lower thresholds.

    Takes as input a list of int (or int) of mapping feature indices,
    optional lists of float (or float) for corresponding lower and upper
    bounds.
    """

    def __init__(self, feat=None, lower=None, upper=None):
        self.feat = self.sanitize(feat)
        self.lower = self.sanitize(lower)
        self.upper = self.sanitize(upper)

        if len(self.lower) == 0:
            self.lower = [None] * len(self.feat)
        if len(self.upper) == 0:
            self.upper = [None] * len(self.feat)

        for x in [self.lower, self.upper]:
            assert len(x) == len(self.feat), \
                f"{x} has {len(x)} elements but {len(self.feat)} were expected."

    @staticmethod
    def sanitize(x):
        if x is None:
            x = []
        elif not isinstance(x, Iterable):
            x = [x]
        return x

    def _process(self, data: Data, images: SameSettingImageData):
        # Skip if no mappings or no mapping features found
        if images.mappings is None or not images.mappings.has_features \
                or len(self.feat) == 0:
            return data, images

        # Check feature indices validity
        assert max(self.feat) == 0 \
               or max(self.feat) < images.mappings.features.shape[1], \
            f"Out of bounds feature id {max(self.feat)}."

        # Iteratively update the view mask
        view_mask = torch.ones(images.mappings.num_items, dtype=torch.bool)
        features = images.mappings.features.view(images.mappings.num_items, -1)
        for i_feat, lower, upper in zip(self.feat, self.lower, self.upper):
            if lower is not None:
                view_mask = view_mask & (features[:, i_feat] > lower)
            if upper is not None:
                view_mask = view_mask & (features[:, i_feat] < upper)

        # Apply the view mask to the images and mappings
        images = images.select_views(view_mask)

        return data, images


class JitterMappingFeatures(ImageTransform):
    """Transform to add a small gaussian noise to the mapping feature.

    Parameters
    ----------
    sigma:
        Variance of the noise
    clip:
        Maximum amplitude of the noise
    """

    def __init__(self, sigma=0.02, clip=0.03):
        self.sigma = sigma
        self.clip = clip

    def _process(self, data: Data, images: SameSettingImageData):
        # Skip if no mappings or no mapping features found
        if images.mappings is None or not images.mappings.has_features:
            return data, images

        # Apply clamped gaussian noise to the mapping features
        noise = self.sigma * torch.randn(images.mappings.features.shape)
        noise = noise.clamp(-self.clip, self.clip)
        images.mappings.features = images.mappings.features + noise

        return data, images


class CenterRoll(ImageTransform):
    """Transform to center the mappings along the width axis of
    spherical images. The images and mappings are rolled along the width
    so as to position the center of the mappings as close to the center
    of the image as possible.

    This assumes the images have a circular representation (ie that the
    first and last pixels along the width are adjacent in reality).

    Does not support prior cropping along the width or resizing.
    """

    def __init__(self, angular_res=16):
        assert isinstance(angular_res, int)
        assert angular_res <= 256
        self.angular_res = angular_res

    def _process(self, data: Data, images: SameSettingImageData):
        # Make sure no prior cropping or resizing was applied to the
        # images and mappings
        assert images.mappings is not None, "No mappings found in images."
        assert images.ref_size[0] == images.img_size[0], \
            f"{self.__class__.__name__} cannot operate if images and " \
            f"mappings underwent prior cropping or resizing."
        assert images.crop_size is None \
               or images.crop_size[0] == images.ref_size[0], \
            f"{self.__class__.__name__} cannot operate if images and " \
            f"mappings underwent prior cropping or resizing."
        assert images.downscale is None or images.downscale == 1, \
            f"{self.__class__.__name__} cannot operate if images and " \
            f"mappings underwent prior cropping or resizing."

        # Skip if no image mappings
        if images.mappings.images.shape[0] == 0:
            return data, images

        # Isolate the mappings pixel widths and associated image ids
        idx = images.mappings.images.repeat_interleave(
            images.mappings.values[1].pointers[1:]
            - images.mappings.values[1].pointers[:-1])
        w_pix = images.mappings.pixels[:, 0]

        # Convert to uint8 and keep unique values
        w_pix = (w_pix.float() * 256 / images.ref_size[0]).long()
        idx, w_pix = lexunique(idx, w_pix)
        w_pix = w_pix.byte()

        # Create the rolled coordinates in a new dimension
        rolls = torch.arange(0, 256, int(256 / self.angular_res)).byte()
        w_pix = torch.cat([(w_pix + r).view(-1, 1) for r in rolls], dim=1)

        # Search for min and max for each roll offset
        w_min, _ = torch_scatter.scatter_min(w_pix, idx, dim=0)
        w_max, _ = torch_scatter.scatter_max(w_pix, idx, dim=0)

        # Compute the centering distance for each roll offset
        w_center_dist = ((w_max.float() + w_min) / 2. - 128).abs().int()

        # Compute the mapping span for each roll offset
        w_span = w_max.int() - w_min

        # Combine center distance and span into a common cost metric
        w_cost = w_span + w_center_dist

        # Search for rollings minimizing centering distances
        idx = torch.arange(w_cost.shape[0])
        roll_idx = w_cost.min(axis=1).indices
        rollings = (rolls[roll_idx] / 256. * images.ref_size[0]).long()
        # Make sure the image ids are preserved
        assert (idx == torch.arange(images.num_views)).all(), \
            "Image indices discrepancy in the rollings."

        # Edit images internal state
        images.update_rollings(rollings)

        return data, images


class CropImageGroups(ImageTransform):
    """Transform to crop images and mappings in a greedy fashion, so as
    to minimize the size of the images while preserving all the mappings
    and padding constraints. This is typically useful for optimizing the
    size of the images to embed with respect to the available mappings.

    The images are distributed to a set of cropping sizes, based on
    their mappings and the padding. Images with the same cropping size
    are batched together.

    Returns an `ImageData` made of `SameSettingImageData` of fixed
    cropping sizes with their respective mappings.
    """

    def __init__(self, padding=0, min_size=64):
        assert padding >= 0, \
            f"Expected a positive scalar but got {padding} instead."
        assert ((min_size & (min_size - 1)) == 0) & (min_size != 0), \
            f"Expected a power of two but got {min_size} instead."
        self.padding = padding
        self.min_size = min_size

    def _process(self, data: Data, images: SameSettingImageData):
        assert images.mappings is not None, "No mappings found in images."

        # If no images, just return an empty ImageData with proper
        # number of points in the mappings. This is important, for it
        # will break `MMBatch.from_mm_data_list` otherwise
        if images.num_views == 0:
            return data, ImageData([images])

        # Compute the bounding boxes for each image
        w_min, w_max, h_min, h_max = images.mappings.bounding_boxes

        # Add padding to the boxes
        w_min = torch.clamp(w_min - self.padding, 0)
        h_min = torch.clamp(h_min - self.padding, 0)
        w_max = torch.clamp(w_max + self.padding, 0, images.img_size[0])
        h_max = torch.clamp(h_max + self.padding, 0, images.img_size[1])
        widths = w_max - w_min
        heights = h_max - h_min

        # Compute the family of possible crop sizes and assign each
        # image to the relevant one.
        # The first size is (min_size, min_size). The other ones follow:
        # (min_size * 2^a, min_size * 2^b)), with a = b or a = b+1. The
        # Size grows this way until both sides reach the full img_size.
        crop_families = {}
        size = (self.min_size, self.min_size)
        i_crop = 0
        image_ids = torch.arange(images.num_views)
        while all(a <= b for a, b in zip(size, images.img_size)):
            if image_ids.shape[0] == 0:
                break

            # Safety measure to make sure all images are used
            if size == tuple(images.img_size):
                crop_families[size] = image_ids
                break

            # Search among the remaining images those that would fit in
            # the crop size
            valid_ids = torch.logical_and(
                widths[image_ids] <= size[0],
                heights[image_ids] <= size[1])

            # Add the image ids to the crop_family of current size
            if image_ids[valid_ids].shape[0] > 0:
                crop_families[size] = image_ids[valid_ids]

            # Discard selected image ids from the remaining image_ids
            image_ids = image_ids[~valid_ids]

            # Compute the next the size. Ensure none of the size sides
            # outsizes img_size
            size = (
                min(size[0] * 2 ** ((i_crop + 1) % 2), images.img_size[0]),
                min(size[1] * 2 ** (i_crop % 2), images.img_size[1]))
            i_crop += 1

        # Make sure the last crop size is the full image
        if images.img_size not in crop_families.keys() \
                and image_ids.shape[0] > 0:
            crop_families[tuple(images.img_size)] = image_ids

        # Index and crop the images and mappings
        for size, idx in crop_families.items():
            # Compute the crop offset for each image. Center mappings
            # inside their cropping boxes while respecting borders.
            off_x = torch.clamp(
                (w_min[idx] - (size[0] - widths[idx]) / 2.).long(),
                0, images.img_size[0] - size[0])
            off_y = torch.clamp(
                (h_min[idx] - (size[1] - heights[idx]) / 2.).long(),
                0, images.img_size[1] - size[1])
            offsets = torch.stack((off_x, off_y), dim=1).long()

            # Index images and mappings and update their cropping
            crop_families[size] = images[idx].update_cropping(size, offsets)

        # Create a holder for the `SameSettingImageData` of each crop size
        return data, ImageData(list(crop_families.values()))


# TODO: CropFromMask
class CropFromMask(ImageTransform):
    """Transform to crop top and bottom from images and mappings based
    on mask.
    """
    pass


# TODO: PadImages
class PadImages(ImageTransform):
    """Transform to update the mappings to account for image padding."""
    #  https://distill.pub/2019/computing-receptive-fields/
    #  https://github.com/google-research/receptive_field
    #  https://github.com/Fangyh09/pytorch-receptive-field
    #  https://github.com/rogertrullo/Receptive-Field-in-Pytorch/blob/master/compute_RF.py
    #  https://fomoro.com/research/article/receptive-field-calculator#3,1,1,SAME;3,1,1,SAME;2,2,1,SAME;3,1,1,SAME;3,1,1,SAME;2,2,1,SAME;3,1,1,SAME;3,1,1,SAME
    pass


class AddPixelHeightFeature(ImageTransform):
    """Transform to add the pixel height to the image features."""

    # TODO: take crop and roll into account to call anytime
    def _process(self, data: Data, images: SameSettingImageData):
        if images.x is None:
            images.load()

        batch, channels, height, width = images.x.shape
        feat = torch.linspace(0, 1, height).float()
        feat = feat.view(1, 1, height, 1).repeat(batch, 1, 1, width)
        images.x = torch.cat((images.x, feat), 1)

        return data, images


class AddPixelWidthFeature(ImageTransform):
    """Transform to add the pixel width to the image features."""

    # TODO: take crop and roll into account to call anytime
    def _process(self, data: Data, images: SameSettingImageData):
        if images.x is None:
            images.load()

        batch, channels, height, width = images.x.shape
        feat = torch.linspace(0, 1, width).float()
        feat = feat.view(1, 1, 1, width).repeat(batch, 1, height, 1)
        images.x = torch.cat((images.x, feat), 1)

        return data, images


class RandomHorizontalFlip(ImageTransform):
    """Horizontally flip the given image randomly with a given
    probability.
    """

    def __init__(self, p=0.50):
        self.p = p

    def _process(self, data: Data, images: SameSettingImageData):
        if images.x is None:
            images.load()

        if torch.rand(1) <= self.p:
            # Turns out that torch.flip is slower than fancy indexing:
            # https://github.com/pytorch/pytorch/issues/16424
            # images.x = torch.flip(images.x, [3])
            flip_index = torch.arange(images.x.shape[-1] - 1, -1, -1)
            images.x = images.x[..., flip_index]

            _, _, _, width = images.x.shape
            images.mappings.pixels[:, 0] = \
                width - 1 - images.mappings.pixels[:, 0]

        return data, images


class ToFloatImage(ImageTransform):
    """Transform to convert [0, 255] uint8 images into [0, 1] float
    tensors.
    """

    def _process(self, data: Data, images: SameSettingImageData):
        if images.x is None:
            images.load()

        images.x = images.x.float() / 255

        return data, images


class TorchvisionTransform(ImageTransform):
    """Torchvision-based transform on the images."""

    def __init__(self):
        raise NotImplementedError

    def _process(self, data: Data, images: SameSettingImageData):
        images.x = self.transform(images.x)
        return data, images

    def __repr__(self):
        return self.transform.__repr__()


class ColorJitter(TorchvisionTransform):
    """Randomly change the brightness, contrast and saturation of an
    image.
    """

    def __init__(self, brightness=0, contrast=0, saturation=0):
        self.brightness = brightness
        self.contrast = contrast
        self.saturation = saturation
        self.transform = T.ColorJitter(
            brightness=brightness, contrast=contrast, saturation=saturation)


class GaussianBlur(TorchvisionTransform):
    """Blur image with randomly chosen Gaussian blur."""

    def __init__(self, kernel_size=10, sigma=(0.1, 2.0)):
        self.kernel_size = kernel_size
        self.sigma = sigma
        self.transform = T.GaussianBlur(kernel_size, sigma=sigma)


class Normalize(TorchvisionTransform):
    """Normalize image colors.

    Default parameters set from ImageNet and ADE20K pretrained models:
    https://github.com/pytorch/vision/issues/39#issuecomment-403701432
    https://github.com/CSAILVision/semantic-segmentation-pytorch.
    """

    def __init__(self,  mean=[0.485, 0.456, 0.406], std=[0.229, 0.224, 0.225]):
        self.mean = mean
        self.std = std
        self.transform = T.Normalize(mean=mean, std=std)


# TODO : add invertible transforms from https://github.com/gregunz/invertransforms
#  or modify the mappings when applying the geometric transforms.
#  WARNING : if the image undergoes geometric transform, this may cause
#  problems when doing image wrapping or in EquiConv. IDEA : spherical
#  image rotation for augmentation<|MERGE_RESOLUTION|>--- conflicted
+++ resolved
@@ -294,38 +294,7 @@
             point_ids_ = data_sample[self.key].to(device)[out_vm['idx']]
             pix_x_ = out_vm['x'].long()
             pix_y_ = out_vm['y'].long()
-<<<<<<< HEAD
-            depth = out_vm['depth']
-
-            # Prepare pointwise geometric features to be used in mapping
-            # features
-            features_ = [
-                getattr(data_sample, x)[idx_seen].view(-1, 1)
-                for x in ['linearity', 'planarity', 'scattering']
-                if getattr(data_sample, x, None) is not None]
-            normal = getattr(data_sample, 'norm', None)
-            normal = normal[idx_seen].to(device) if normal is not None else None
-
-            # Prepare camera one-hot encoding to be used in mapping
-            # features
-            if image.n_cameras > 1:
-                features_.append(
-                    image.camera_one_hot.squeeze().repeat(idx_seen.shape[0], 1))
-
-            # Column-stack pointwise features if not empty
-            features_ = torch.cat(features_, 1) if len(features_) > 0 else None
-
-            # Add more mapping features based on viewing conditions
-            # TODO: careful with image size here if you SCALE OR CROP
-            #  projection
-            features_ = viewing_conditions(
-                features=features_, xyz_to_img=xyz[idx_seen] - img_xyz,
-                dist=depth, x_proj=pix_x_, y_proj=pix_y_, normal=normal,
-                img_size=camera.size, r_max=vm.r_max, r_min=vm.r_min)
-
-=======
             features_ = out_vm['features'].float()
->>>>>>> 57899df2
             del out_vm, data_sample
             torch.cuda.synchronize()
             t_visibility += time() - start
