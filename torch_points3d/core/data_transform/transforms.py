--- conflicted
+++ resolved
@@ -545,11 +545,7 @@
     def __call__(self, data):
         scale = self.scales[0] + torch.rand((3,)) * (self.scales[1] - self.scales[0])
         data.pos = data.pos * scale
-<<<<<<< HEAD
-        if hasattr(data, 'norm') and data.norm is not None:
-=======
         if getattr(data, "norm", None) is not None:
->>>>>>> bafd1f1b
             data.norm = data.norm / scale
             data.norm = torch.nn.functional.normalize(data.norm, dim=1)
         return data
