--- conflicted
+++ resolved
@@ -445,11 +445,7 @@
             # images that see points in the window and discard the rest
             images = sequence_images[sequence_name]
             images.ref_size = self.image_size
-<<<<<<< HEAD
-
-=======
-            
->>>>>>> 57899df2
+
             # Run hardcoded image pre-transform to:
             #   - drop images that are not close to the window at hand.
             #   Indeed, images are provided by entire sequences, so many
