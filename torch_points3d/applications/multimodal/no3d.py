import logging
import torch
from torch_points3d.models.base_architectures.unet import UnwrappedUnetBasedModel
from torch_points3d.applications.utils import extract_output_nc
from torch_points3d.core.common_modules.base_modules import MLP
from torch_points3d.datasets.multimodal.data import MMData
from torch_geometric.data import Data, Batch

log = logging.getLogger(__name__)


class No3DEncoder(UnwrappedUnetBasedModel):
    """Encoder structure for multimodal models without 3D data.

    Inspired from torchpoints_3d.applications.sparseconv3d.
    """

    def __init__(self, model_config, model_type, dataset, modules, *args, **kwargs):
        # UnwrappedUnetBasedModel init
        super(No3DEncoder, self).__init__(model_config, model_type, dataset, modules)

        # Make sure the model is multimodal and has no 3D. Note that
        # the UnwrappedUnetBasedModel carries most of the required
        # initialization.
        assert self.is_multimodal and self.no_3d_down_conv, \
            f"No3DUnet should carry at least one non-3D modality."
        assert self.no_3d_down_conv, \
            f"No3DUnet should not have 3D-specific modules."

<<<<<<< HEAD
        # BN and transpose conv weights init
        self.weight_initialization()
        
=======
>>>>>>> 56a7ea87
        # Recover size of output features
        default_output_nc = kwargs.get("default_output_nc", None)
        if not default_output_nc:
            mod_out_nc_list = [extract_output_nc(getattr(
                model_config.down_conv, m)) for m in self.modalities]
            assert all(o == mod_out_nc_list[0] for o in mod_out_nc_list), \
                f"Expected all modality branches outputs to have the same " \
                f"feature size but got {mod_out_nc_list} sizes instead."
            default_output_nc = mod_out_nc_list[0]
            
        self._output_nc = default_output_nc

        # Set the MLP head if any
        self._has_mlp_head = False
        if "output_nc" in kwargs:
            self._has_mlp_head = True
            self._output_nc = kwargs["output_nc"]
            self.mlp = MLP([default_output_nc, self.output_nc],
                           activation=torch.nn.ReLU(), bias=False)

    @property
    def has_mlp_head(self):
        return self._has_mlp_head

    @property
    def output_nc(self):
        return self._output_nc

    def _set_input(self, data: MMData):
        """Unpack input data from the dataloader and perform necessary
        pre-processing steps.

        Parameters
        -----------
        data: MMData object
        """
        self.input = (None, data.to(self.device).modalities)
        if data.pos is not None:
            self.xyz = data.pos

    def forward(self, data, *args, **kwargs):
        """Run forward pass. Expects a MMData object for input, with
        3D Data and multimodal data and mappings. Although the
        No3DEncoder model does not apply any convolution modules
        directly on the 3D points, it still requires a 3D points Data
        object with a 'pos' attribute as input, to be able to output
        these very same points populated with modality-generated
        features.

        Parameters
        -----------
        data: MMData object

        Returns
        --------
        data: Data object
            - pos [N, 3] (coords or real pos if xyz is in data)
            - x [N, output_nc]
        """
        self._set_input(data)
        data = self.input
        for i in range(len(self.down_modules)):
            data = self.down_modules[i](data)

        # Discard the modalities used in the down modules, only
        # 3D point features are expected to be used in subsequent
        # modules. Restore the input Data object equipped with the
        # proper point positions and modality-generated features.
        out = Batch(x=data[0], pos=self.xyz).to(self.device)

        # Apply the MLP head, if any
        if self.has_mlp_head:
            out.x = self.mlp(out.x)

        return out<|MERGE_RESOLUTION|>--- conflicted
+++ resolved
@@ -27,12 +27,6 @@
         assert self.no_3d_down_conv, \
             f"No3DUnet should not have 3D-specific modules."
 
-<<<<<<< HEAD
-        # BN and transpose conv weights init
-        self.weight_initialization()
-        
-=======
->>>>>>> 56a7ea87
         # Recover size of output features
         default_output_nc = kwargs.get("default_output_nc", None)
         if not default_output_nc:
