--- conflicted
+++ resolved
@@ -19,11 +19,7 @@
 
 def load_config(task, model_type) -> DictConfig:
     models_conf = os.path.join(ROOT, "conf/models/{}/{}.yaml".format(task, model_type))
-<<<<<<< HEAD
-    config = OmegaConf.load(models_conf)
-    config.update("model_name", "pointnet2")
-    config.update("data.task", "multimodal")
-=======
+
     if omegaconf.__version__ == '1.4.1':
         config = OmegaConf.load(models_conf)
         config.update("model_name", "pointnet2")
@@ -33,7 +29,6 @@
         OmegaConf.update(config, "model_name", "pointnet2", merge=True)
         OmegaConf.update(config, "data.task", "segmentation", merge=True)
 
->>>>>>> ef77e2ad
     return config
 
 
