--- conflicted
+++ resolved
@@ -3,27 +3,20 @@
 from omegaconf.dictconfig import DictConfig
 import logging
 from torch.optim.lr_scheduler import LambdaLR
-<<<<<<< HEAD
+from src.utils.enums import SchedulerUpdateOn
 
-from src.utils.enums import SchedulerUpdateOn
-=======
->>>>>>> b01bb070
 
 log = logging.getLogger(__name__)
 
 _custom_lr_scheduler = sys.modules[__name__]
 
 
-<<<<<<< HEAD
 def collect_params(params, update_scheduler_on):
-=======
-def collect_params(params, update_scheduler_on_epoch):
->>>>>>> b01bb070
+
     """
     This function enable to handle if params contains on_epoch and on_iter or not.
     """
     on_epoch_params = params.get("on_epoch")
-<<<<<<< HEAD
     on_batch_params = params.get("on_num_batch")
     on_sample_params = params.get("on_num_sample")
 
@@ -46,12 +39,7 @@
             raise Exception(
                 "The provided update_scheduler_on {} isn't within {}".format(update_scheduler_on, SchedulerUpdateOn)
             )
-=======
-    on_iter_params = params.get("on_iter")
 
-    if on_epoch_params or on_iter_params:
-        return on_epoch_params if update_scheduler_on_epoch else on_iter_params
->>>>>>> b01bb070
     else:
         return params
 
@@ -74,13 +62,9 @@
     """DeepLab learning rate policy"""
 
     def __init__(self, optimizer, max_iter, power=0.9, last_step=-1):
-<<<<<<< HEAD
         lambda_func = lambda s: (1 - s / (max_iter + 1)) ** power
         composite_func = lambda s: lambda_func(max_iter) if s > max_iter else lambda_func(s)
         super(PolyLR, self).__init__(optimizer, lambda s: composite_func(s), last_step)
-=======
-        super(PolyLR, self).__init__(optimizer, lambda s: (1 - s / (max_iter + 1)) ** power, last_step)
->>>>>>> b01bb070
 
 
 class SquaredLR(LambdaStepLR):
@@ -103,17 +87,10 @@
 
 
 class LRScheduler:
-<<<<<<< HEAD
     def __init__(self, scheduler, scheduler_params, update_scheduler_on):
         self._scheduler = scheduler
         self._scheduler_params = scheduler_params
         self._update_scheduler_on = update_scheduler_on
-=======
-    def __init__(self, scheduler, scheduler_params, update_scheduler_on_epoch):
-        self._scheduler = scheduler
-        self._scheduler_params = scheduler_params
-        self._update_scheduler_on_epoch = update_scheduler_on_epoch
->>>>>>> b01bb070
 
     @property
     def scheduler(self):
@@ -124,13 +101,8 @@
         return self._scheduler._scheduler_opt
 
     def __repr__(self):
-<<<<<<< HEAD
         return "{}({}, update_scheduler_on={})".format(
             self._scheduler.__class__.__name__, self._scheduler_params, self._update_scheduler_on
-=======
-        return "{}({}, update_scheduler_on_epoch={})".format(
-            self._scheduler.__class__.__name__, self._scheduler_params, self._update_scheduler_on_epoch
->>>>>>> b01bb070
         )
 
     def step(self, *args, **kwargs):
@@ -152,15 +124,10 @@
                               opt.params contains the scheduler_params to construct the scheduler
     See https://pytorch.org/docs/stable/optim.html for more details.
     """
-<<<<<<< HEAD
 
     update_scheduler_on = scheduler_opt.update_scheduler_on
     scheduler_cls_name = getattr(scheduler_opt, "class")
     scheduler_params = collect_params(scheduler_opt.params, update_scheduler_on)
-=======
-    scheduler_cls_name = getattr(scheduler_opt, "class")
-    scheduler_params = collect_params(scheduler_opt.params, update_scheduler_on_epoch)
->>>>>>> b01bb070
 
     try:
         scheduler_cls = getattr(lr_scheduler, scheduler_cls_name)
@@ -175,8 +142,4 @@
     # used to re_create the scheduler
 
     setattr(scheduler, "_scheduler_opt", scheduler_opt)
-<<<<<<< HEAD
-    return LRScheduler(scheduler, scheduler_params, update_scheduler_on)
-=======
-    return LRScheduler(scheduler, scheduler_params, update_scheduler_on_epoch)
->>>>>>> b01bb070
+    return LRScheduler(scheduler, scheduler_params, update_scheduler_on)