--- conflicted
+++ resolved
@@ -14,15 +14,8 @@
 
     '''
 
-<<<<<<< HEAD
-    def __init__(self, ratio=None, k=None, point_pos_nn=None, attention_nn=None, global_nn=None, is_residual = False, **kwargs):
-        MessagePassing.__init__(self, aggr='add')
-        BaseKNNConvolution.__init__(self, ratio=ratio, k=k, sampling_strategy='random', return_idx=is_residual) 
-        #torch.nn.Module.__init__ will be called twice, but this should be fine
-=======
     def __init__(self, point_pos_nn=None, attention_nn=None, global_nn=None, *args, **kwargs):
         MessagePassing.__init__(self, aggr='add')
->>>>>>> 126427cc
 
         self.point_pos_nn = MLP(point_pos_nn)
         self.attention_nn = MLP(attention_nn)
