from abc import ABC, abstractmethod
import math
from functools import partial
import torch
from torch import nn
from torch.nn import Sequential as Seq, Linear as Lin, ReLU, LeakyReLU, BatchNorm1d as BN, Dropout
from torch_geometric.nn import knn_interpolate, fps, radius, global_max_pool, global_mean_pool, knn
from torch_geometric.data import Batch
from torch_geometric.utils import scatter_
<<<<<<< HEAD
import models.utils as utils
=======

import models.utils as utils
from models.core_sampling_and_search import BaseMSNeighbourFinder
>>>>>>> fe597823


def copy_from_to(data, batch):
    for key in data.keys:
        if key not in batch.keys:
            setattr(batch, key, getattr(data, key, None))


def MLP(channels, activation=ReLU()):
    return Seq(*[
        Seq(Lin(channels[i - 1], channels[i]), activation, BN(channels[i]))
        for i in range(1, len(channels))
    ])

################## BASE CONVOLUTION #####################


class BaseConvolution(ABC, torch.nn.Module):

    def __init__(self, sampler, neighbour_finder, *args, **kwargs):
        torch.nn.Module.__init__(self)

        self.sampler = sampler
        self.neighbour_finder = neighbour_finder


class BaseConvolutionDown(BaseConvolution):
    def __init__(self, sampler, neighbour_finder, *args, **kwargs):
        super(BaseConvolutionDown, self).__init__(sampler, neighbour_finder, *args, **kwargs)

        self._precompute_multi_scale = kwargs.get("precompute_multi_scale", None)
        self._index = kwargs.get("index", None)

    def conv(self, x, pos, edge_index, batch):
        raise NotImplementedError

    def forward(self, data):
        batch_obj = Batch()
        x, pos, batch = data.x, data.pos, data.batch
        if self._precompute_multi_scale:
            idx = getattr(data, "index_{}".format(self._index), None)
            edge_index = getattr(data, "edge_index_{}".format(self._index), None)
        else:
            idx = self.sampler(pos, batch)
            row, col = self.neighbour_finder(pos, pos[idx], batch, batch[idx])
            edge_index = torch.stack([col, row], dim=0)
            batch_obj.idx = idx
            batch_obj.edge_index = edge_index

        batch_obj.x = self.conv(x, (pos, pos[idx]), edge_index, batch)

        batch_obj.pos = pos[idx]
        batch_obj.batch = batch[idx]
        copy_from_to(data, batch_obj)
        return batch_obj


class BaseMSConvolutionDown(BaseConvolution):
    """ Multiscale convolution down (also supports single scale). Convolution kernel is shared accross the scales

        Arguments:
            sampler  -- Strategy for sampling the input clouds
            neighbour_finder -- Multiscale strategy for finding neighbours
    """

    def __init__(self, sampler, neighbour_finder: BaseMSNeighbourFinder, *args, **kwargs):
        super(BaseMSConvolutionDown, self).__init__(sampler, neighbour_finder, *args, **kwargs)

        self._precompute_multi_scale = kwargs.get("precompute_multi_scale", None)
        self._index = kwargs.get("index", None)

    def conv(self, x, pos, edge_index, batch):
        raise NotImplementedError

    def forward(self, data):
        batch_obj = Batch()
        x, pos, batch = data.x, data.pos, data.batch
        if self._precompute_multi_scale:
            idx = getattr(data, "idx_{}".format(self._index), None)
        else:
            idx = self.sampler(pos, batch)
            batch_obj.idx = idx

        ms_x = []
        for scale_idx in range(self.neighbour_finder.num_scales):
            if self._precompute_multi_scale:
                edge_index = getattr(data, "edge_index_{}_{}".format(self._index, scale_idx), None)
            else:
                row, col = self.neighbour_finder(pos, pos[idx], batch, batch[idx], scale_idx)
                edge_index = torch.stack([col, row], dim=0)

            ms_x.append(self.conv(x, (pos, pos[idx]), edge_index, batch))

        batch_obj.x = torch.cat(ms_x, -1)
        batch_obj.pos = pos[idx]
        batch_obj.batch = batch[idx]
        copy_from_to(data, batch_obj)
        return batch_obj


class BaseConvolutionUp(BaseConvolution):
    def __init__(self, neighbour_finder, *args, **kwargs):
        super(BaseConvolutionUp, self).__init__(None, neighbour_finder, *args, **kwargs)

        self._precompute_multi_scale = kwargs.get("precompute_multi_scale", None)
        self._index = kwargs.get("index", None)
        self._skip = kwargs.get("skip", True)

    def conv(self, x, pos, pos_skip, batch, batch_skip, edge_index):
        raise NotImplementedError

    def forward(self, data):
        batch_obj = Batch()
        data, data_skip = data
        x, pos, batch = data.x, data.pos, data.batch
        x_skip, pos_skip, batch_skip = data_skip.x, data_skip.pos, data_skip.batch

        if self.neighbour_finder is not None:
            if self._precompute_multi_scale:  # TODO For now, it uses the one calculated during down steps
                edge_index = getattr(data_skip, "edge_index_{}".format(self._index), None)
                col, row = edge_index
                edge_index = torch.stack([row, col], dim=0)
            else:
                row, col = self.neighbour_finder(pos, pos_skip, batch, batch_skip)
                edge_index = torch.stack([col, row], dim=0)
        else:
            edge_index = None

        x = self.conv(x, pos, pos_skip, batch, batch_skip, edge_index)

        if x_skip is not None and self._skip:
            x = torch.cat([x, x_skip], dim=1)
        if hasattr(self, 'nn'):
            batch_obj.x = self.nn(x)
        else:
            batch_obj.x = x
        copy_from_to(data_skip, batch_obj)
        return batch_obj


class GlobalBaseModule(torch.nn.Module):
    def __init__(self, nn, aggr='max'):
        super(GlobalBaseModule, self).__init__()
        self.nn = MLP(nn)
        self.pool = global_max_pool if aggr == "max" else global_mean_pool

    def forward(self, data):
        batch_obj = Batch()
        x, pos, batch = data.x, data.pos, data.batch
        x = self.nn(torch.cat([x, pos], dim=1))
        x = self.pool(x, batch)
        batch_obj.x = x
        batch_obj.pos = pos.new_zeros((x.size(0), 3))
        batch_obj.batch = torch.arange(x.size(0), device=batch.device)
        copy_from_to(data, batch_obj)
        return batch_obj

#################### COMMON MODULE ########################


class FPModule(BaseConvolutionUp):
    """ Upsampling module from PointNet++

    Arguments:
        k [int] -- number of nearest neighboors used for the interpolation
        up_conv_nn [List[int]] -- list of feature sizes for the uplconv mlp

    Returns:
        [type] -- [description]
    """

    def __init__(self, up_k, up_conv_nn, nb_feature=None, **kwargs):
        super(FPModule, self).__init__(None)

        self.k = up_k
        self.nn = MLP(up_conv_nn)

    def conv(self, x, pos, pos_skip, batch, batch_skip, *args):
        return knn_interpolate(x, pos, pos_skip, batch, batch_skip, k=self.k)

########################## BASE RESIDUAL DOWN #####################


class BaseResnetBlockDown(BaseConvolutionDown):

    def __init__(self, sampler, neighbour_finder, *args, **kwargs):
        super(BaseResnetBlockDown, self).__init__(sampler, neighbour_finder, *args, **kwargs)

        in_features, out_features, conv_features = kwargs.get("down_conv_nn", None)

        self.in_features = in_features
        self.out_features = out_features
        self.conv_features = conv_features

        self.features_downsample_nn = MLP([self.in_features, self.conv_features])

        self.features_upsample_nn = MLP([self.conv_features, self.out_features])
        self.shortcut_feature_resize_nn = MLP([self.in_features, self.out_features])

    def convs(self, x, pos, edge_index):
        raise NotImplementedError

    def conv(self, x, pos, edge_index):
        shortcut = x
        x = self.features_downsample_nn(x)
        x, pos, edge_index, idx = self.convs(x, pos, edge_index)
        x = self.features_upsample_nn(x)
        if idx is not None:
            shortcut = shortcut[idx]
        shortcut = self.shortcut_feature_resize_nn(shortcut)
        x = shortcut + x
        return x


class BaseResnetBlock(ABC, torch.nn.Module):

    def __init__(self, indim, outdim, convdim):
        '''
            indim: size of x at the input
            outdim: desired size of x at the output
            convdim: size of x following convolution
        '''
        torch.nn.Module.__init__(self)

        self.indim = indim
        self.outdim = outdim
        self.convdim = convdim

        self.features_downsample_nn = MLP([self.indim, self.outdim//4])
        self.features_upsample_nn = MLP([self.convdim, self.outdim])

        self.shortcut_feature_resize_nn = MLP([self.indim, self.outdim])

        self.activation = ReLU()

    @property
    @abstractmethod
    def convs(self):
        pass

    def forward(self, data):
        batch_obj = Batch()
        x = data.x  # (N, indim)
        shortcut = x  # (N, indim)
        x = self.features_downsample_nn(x)  # (N, outdim//4)
        # if this is an identity resnet block, idx will be None
        data = self.convs(data)  # (N', convdim)
        x = data.x
        idx = data.idx
        x = self.features_upsample_nn(x)  # (N', outdim)
        if idx is not None:
            shortcut = shortcut[idx]  # (N', indim)
        shortcut = self.shortcut_feature_resize_nn(shortcut)  # (N', outdim)
        x = shortcut + x
        batch_obj.x = x
        batch_obj.pos = data.pos
        batch_obj.batch = data.batch
        copy_from_to(data, batch_obj)
        return batch_obj<|MERGE_RESOLUTION|>--- conflicted
+++ resolved
@@ -7,13 +7,8 @@
 from torch_geometric.nn import knn_interpolate, fps, radius, global_max_pool, global_mean_pool, knn
 from torch_geometric.data import Batch
 from torch_geometric.utils import scatter_
-<<<<<<< HEAD
-import models.utils as utils
-=======
-
 import models.utils as utils
 from models.core_sampling_and_search import BaseMSNeighbourFinder
->>>>>>> fe597823
 
 
 def copy_from_to(data, batch):
