--- conflicted
+++ resolved
@@ -41,18 +41,10 @@
         x = knn_interpolate(x, pos, pos_skip, batch, batch_skip, k=self.k)
         if x_skip is not None:
             x = torch.cat([x, x_skip], dim=1)
-<<<<<<< HEAD
         batch_obj.x = self.nn(x)
         copy_from_to(data_skip, batch_obj)
         return batch_obj
-        
-=======
-        x = self.nn(x)
-        data = (x, pos_skip, batch_skip)
-        return data
 
-
->>>>>>> e16b075c
 class BaseConvolution(ABC, torch.nn.Module):
     def __init__(self, sampler, neighbour_finder, *args, **kwargs):
         torch.nn.Module.__init__(self)
